[package]
name = "excalibur"
version = "0.1.0"
edition = "2021"

[[bin]]
name = "excalibur"
path = "src/main.rs"

[workspace]
members = ["simulation", "analysis", "ui"]

# See more keys and their definitions at https://doc.rust-lang.org/cargo/reference/manifest.html

[workspace.dependencies]
# Local
simulation = { path = "./simulation", version = "0.1.0" }
ui = { path = "./ui", version = "0.1.0" }
analysis = { path = "./analysis", version = "0.1.0" }

# External
<<<<<<< HEAD
arbiter-core = { version = "0.7.5", features = ["contracts"] }
=======
arbiter-core = { version = "0.7.4", features = ["contracts"] }
>>>>>>> d2584851
ethers = { version = "2.0.10", features = ["ws"] }

## Config and parsing
serde = "1.0.188"
serde_json = "1.0.107"
config = "0.13.3"

## Async
tokio = { version = "1.11.0", features = ["full"] }
tokio-util = "0.7.10"
async-trait = "0.1.73"

## Error and logs
tracing = "0.1.37"
tracing-subscriber = "0.3.17"
anyhow = "1.0.75"
thiserror = "1.0.50"


bytesize = "1.2.0"
dotenv = "0.15.0"

# Visualization
plotters = "0.3.5"


[dependencies]
simulation.workspace = true
ui.workspace = true
tokio.workspace = true
tracing.workspace = true
anyhow.workspace = true
clap = { version = "4.4.6", features = ["derive"] }
tracing-subscriber.workspace = true
dotenv.workspace = true

[dev-dependencies]
# For book
mdbook = "0.4.35"
cargo-make = "0.37.2"
mdbook-katex = "0.5.8"

[arbiter]
bindings_workspace = "simulation" # must be a valid workspace member
submodules = false                # change to true if you want the submodule bindings to be generated<|MERGE_RESOLUTION|>--- conflicted
+++ resolved
@@ -19,11 +19,7 @@
 analysis = { path = "./analysis", version = "0.1.0" }
 
 # External
-<<<<<<< HEAD
 arbiter-core = { version = "0.7.5", features = ["contracts"] }
-=======
-arbiter-core = { version = "0.7.4", features = ["contracts"] }
->>>>>>> d2584851
 ethers = { version = "2.0.10", features = ["ws"] }
 
 ## Config and parsing
