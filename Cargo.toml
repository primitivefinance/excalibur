[package]
name = "excalibur"
version = "0.1.0"
edition = "2021"

[[bin]]
name = "excalibur"
path = "src/main.rs"

[workspace]
members = ["simulation", "analysis", "ui"]

# See more keys and their definitions at https://doc.rust-lang.org/cargo/reference/manifest.html

[workspace.dependencies]
# Local
simulation = { path = "./simulation", version = "0.1.0" }
ui = { path = "./ui", version = "0.1.0" }
analysis = { path = "./analysis", version = "0.1.0" }

# External
arbiter-core = { version = "0.8.0", features = ["contracts"] }
ethers = { version = "2.0.10", features = ["ws"] }

## Config and parsing
serde = "1.0.188"
serde_json = "1.0.107"
config = "0.13.3"

## Async
tokio = { version = "1.11.0", features = ["full"] }
tokio-util = "0.7.10"
async-trait = "0.1.73"

## Error and logs
tracing = "0.1.37"
tracing-subscriber = { version = "0.3.17", features = ["env-filter"] }
anyhow = "1.0.75"
thiserror = "1.0.50"


bytesize = "1.2.0"
dotenv = "0.15.0"

# Visualization
plotters = "0.3.5"

<<<<<<< HEAD
# math
RustQuant = { version = "0.0.37", features = ["seedable"] }
statrs = "0.16.0"
=======
# Storage
linked-hash-map = "0.5.6"

>>>>>>> 75defe00

[dependencies]
simulation.workspace = true
analysis.workspace = true
ui.workspace = true
tokio.workspace = true
tracing.workspace = true
anyhow.workspace = true
clap = { version = "4.4.6", features = ["derive"] }
tracing-subscriber.workspace = true
dotenv.workspace = true
RustQuant.workspace = true
statrs.workspace = true


[dev-dependencies]
# For book
mdbook = "0.4.35"
cargo-make = "0.37.2"
mdbook-katex = "0.5.8"<|MERGE_RESOLUTION|>--- conflicted
+++ resolved
@@ -45,15 +45,12 @@
 # Visualization
 plotters = "0.3.5"
 
-<<<<<<< HEAD
 # math
 RustQuant = { version = "0.0.37", features = ["seedable"] }
 statrs = "0.16.0"
-=======
 # Storage
 linked-hash-map = "0.5.6"
 
->>>>>>> 75defe00
 
 [dependencies]
 simulation.workspace = true
