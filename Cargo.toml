[workspace]
members = ["crates/*", "documentation"]

[package]
name = "excalibur"
version = "0.2.0"
edition = "2021"
description = "Excalibur: An alternative entrypoint to DeFi."
authors = ["Primitive Bits, Inc."]

[[bin]]
name = "excalibur"
path = "bin/main.rs"


# See more keys and their definitions at https://doc.rust-lang.org/cargo/reference/manifest.html

[workspace.dependencies]
# Local
bindings = { path = "./crates/bindings", version = "0.1.0" }
clients = { path = "./crates/clients", version = "0.1.0" }
sim = { path = "./crates/sim", version = "0.1.0" }
datatypes = { path = "./crates/datatypes", version = "0.1.0" }
cfmm_math = { path = "./crates/cfmm_math", version = "0.1.0" }

# External
arbiter-bindings = { version = "0.1.0" }
arbiter-core = "0.10.0"
ethers = { version = "=2.0.13", features = ["ws", "openssl", "rustls"] }
ethers-core = "2.0.4"

# ethereum types
revm = { version = "5.0.0", features = ["ethersdb", "std", "serde"] }
revm-primitives = { version = "2.0.0" }
<<<<<<< HEAD

alloy-primitives = { version = "0.6.2", features = ["serde"] }
alloy-sol-types = "0.6.2"

alloy-providers = { git = "https://github.com/alloy-rs/alloy.git", rev = "0ba6b61" }
alloy-networks = { git = "https://github.com/alloy-rs/alloy.git", rev = "0ba6b61" }
alloy-rpc-client = { git = "https://github.com/alloy-rs/alloy.git", rev = "0ba6b61", features = [
    "pubsub",
    "ws",
    "reqwest",
] }
alloy-rpc-types = { git = "https://github.com/alloy-rs/alloy.git", rev = "0ba6b61" }
alloy-transport-ws = { git = "https://github.com/alloy-rs/alloy.git", rev = "0ba6b61" }
alloy-transport-http = { git = "https://github.com/alloy-rs/alloy.git", rev = "0ba6b61" }
alloy-rlp = "0.3"
alloy-pubsub = { git = "https://github.com/alloy-rs/alloy.git", rev = "0ba6b61" }
alloy-signer = { git = "https://github.com/alloy-rs/alloy.git", rev = "0ba6b61" }

=======
alloy-primitives = { version = "0.6.3", features = ["serde"] }
alloy-sol-types = "0.6.3"

# Can we fix this so that we point to actual versions?
alloy-rlp = "0.3"
>>>>>>> 1f8651c5
reqwest = "0.11.24"

## Config and parsing
serde = "=1.0.196"
serde_json = "=1.0.113"
serde_with = { version = "3.6.1", features = ["chrono_0_4"] }
config = "0.14.0"

## Async
tokio = { version = "=1.36.0", features = ["macros", "full"] }
tokio-util = "=0.7.10"
async-trait = "=0.1.77"

## Error and logs
tracing = "=0.1.40"
tracing-subscriber = { version = "=0.3.18", features = ["env-filter"] }
tracing-futures = { version = "=0.2.5", default-features = false }
anyhow = "=1.0.79"
thiserror = "=1.0.57"

itertools = "0.12.1"
rand = "=0.8.5"
bytesize = "1.3.0"
dotenv = "=0.15.0"
uuid = { version = "1.7.0", features = ["v4", "serde"] }
clap = { version = "4.5.0", features = ["derive"] }

# Visualization
plotters = "=0.3.5"

# math
RustQuant = { version = "0.0.45", features = ["seedable"] }
statrs = "=0.16.0"
reikna = "=0.12.3"

# Storage
linked-hash-map = "=0.5.6"
directories-next = "=2.0.0"

# time
chrono = { version = "0.4.34", features = ["serde"] }

[dependencies]
datatypes.workspace = true
clients.workspace = true
cfmm_math.workspace = true
sim.workspace = true
<<<<<<< HEAD

clap.workspace = true

criterion.workspace = true
analysis.workspace = true
=======
clap.workspace = true
>>>>>>> 1f8651c5

tokio.workspace = true
tracing.workspace = true
anyhow.workspace = true

tracing-subscriber.workspace = true
dotenv.workspace = true
RustQuant.workspace = true
statrs.workspace = true

# crates


# deps
iced = { version = "0.12.0", features = [
    "system",
    "tokio",
    "lazy",
    "image",
    "palette",
    "advanced",
    "canvas",
    "svg",
] }
iced_aw = { version = "=0.7.0", default-features = false, features = [
    "menu",
    "icon_text",
    "icons",
    "spinner",
    "floating_element",
] }
plotters-backend = "=0.3.5"
plotters-iced = "=0.9.0"
iced-loading-indicator = { git = "https://github.com/BB-301/iced-loading-indicator.git", rev = "a09296f" }
url = "=2.5.0"

# workspace crates

# revm
revm.workspace = true
revm-primitives.workspace = true

# alloy
alloy-primitives.workspace = true
alloy-sol-types.workspace = true
alloy-rlp.workspace = true
reqwest.workspace = true

# workspace deps
chrono.workspace = true
arbiter-bindings.workspace = true
bindings.workspace = true
async-trait.workspace = true
reikna.workspace = true
arbiter-core.workspace = true
ethers.workspace = true
directories-next.workspace = true
plotters.workspace = true
tokio-util.workspace = true
serde.workspace = true
serde_json.workspace = true
uuid.workspace = true


[dev-dependencies]
# For book
mdbook = "0.4.35"
cargo-make = "0.37.2"
mdbook-katex = "0.5.8"

[dev-dependencies.cargo-husky]
version = "1"
default-features = false
features = ["user-hooks"]

[package.metadata.bundle]
name = "Excalibur"
identifier = "xyz.primitive.excalibur"
short_description = "Excalibur: An alternative entrypoint to DeFi."
long_description = "Excalibur: An alternative entrypoint to DeFi."
resources = ["assets/"]
icon = ["assets/logos/excalibur_logo_2.png"]

# macOS specific
category = "public.app-category.finance"
copyright = "Copyright (c) 2024 Primitive Bits, Inc."
minimum_system_version = "10.14"
osx_url_schemes = ["xyz.primitive.excalibur"]

# Windows specific
product_name = "Excalibur"
manufacturer = "Primitive Bits, Inc."

# Linux specific
package_name = "excalibur"
package_version = "0.1.0"<|MERGE_RESOLUTION|>--- conflicted
+++ resolved
@@ -32,32 +32,11 @@
 # ethereum types
 revm = { version = "5.0.0", features = ["ethersdb", "std", "serde"] }
 revm-primitives = { version = "2.0.0" }
-<<<<<<< HEAD
-
-alloy-primitives = { version = "0.6.2", features = ["serde"] }
-alloy-sol-types = "0.6.2"
-
-alloy-providers = { git = "https://github.com/alloy-rs/alloy.git", rev = "0ba6b61" }
-alloy-networks = { git = "https://github.com/alloy-rs/alloy.git", rev = "0ba6b61" }
-alloy-rpc-client = { git = "https://github.com/alloy-rs/alloy.git", rev = "0ba6b61", features = [
-    "pubsub",
-    "ws",
-    "reqwest",
-] }
-alloy-rpc-types = { git = "https://github.com/alloy-rs/alloy.git", rev = "0ba6b61" }
-alloy-transport-ws = { git = "https://github.com/alloy-rs/alloy.git", rev = "0ba6b61" }
-alloy-transport-http = { git = "https://github.com/alloy-rs/alloy.git", rev = "0ba6b61" }
-alloy-rlp = "0.3"
-alloy-pubsub = { git = "https://github.com/alloy-rs/alloy.git", rev = "0ba6b61" }
-alloy-signer = { git = "https://github.com/alloy-rs/alloy.git", rev = "0ba6b61" }
-
-=======
 alloy-primitives = { version = "0.6.3", features = ["serde"] }
 alloy-sol-types = "0.6.3"
 
 # Can we fix this so that we point to actual versions?
 alloy-rlp = "0.3"
->>>>>>> 1f8651c5
 reqwest = "0.11.24"
 
 ## Config and parsing
@@ -105,15 +84,7 @@
 clients.workspace = true
 cfmm_math.workspace = true
 sim.workspace = true
-<<<<<<< HEAD
-
 clap.workspace = true
-
-criterion.workspace = true
-analysis.workspace = true
-=======
-clap.workspace = true
->>>>>>> 1f8651c5
 
 tokio.workspace = true
 tracing.workspace = true
