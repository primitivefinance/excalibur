// SPDX-License-Identifier: UNLICENSED
pragma solidity ^0.8.13;

import "solmate/tokens/ERC20.sol";
import "./lib/G3MMath.sol";
import "./IG3M.sol";
import "./IStrategy.sol";

/**
 * @notice Geometric Mean Market Maker.
 */
contract G3M is IG3M, IStrategy {
    //! ======== PROTOTYPE FUNCTIONS ======== !//
    function instantiate(uint256 initial_x, uint256 initial_price) public {
        // y = x * (1 - w_x) / (price * w_y)
        // y = ( p * w_y * x ) / w_x
        uint256 weight_x = UD60x18.unwrap(lastWeightX);
        uint256 weight_y = 1 ether - weight_x;
        uint256 initial_y =
            initial_price * weight_y * initial_x / weight_x / 1 ether;
        _initPool(initial_x, initial_y);
    }

    function getStrategyData() public view returns (bytes memory) {
        return abi.encode(UD60x18.unwrap(weightX()), UD60x18.unwrap(weightY()));
    }

    function getSwapFee() public view returns (uint256) {
        return swapFee;
    }

    function getReserveX() public view returns (uint256) {
        return reserveXWithoutPrecision();
    }

    function getReserveY() public view returns (uint256) {
        return reserveYWithoutPrecision();
    }

    //! ======== END PROTOTYPE FUNCTIONS ======== !//

    /// @notice Thrown when the old invariant is greater than the new one.
    error InvalidSwap(UD60x18 invariantBefore, UD60x18 invariantAfter);

    /// @inheritdoc IG3M
    address public admin;

    /// @inheritdoc IG3M
    address public tokenX;

    /// @inheritdoc IG3M
    address public tokenY;

    /// @inheritdoc IG3M
    uint256 public swapFee;

    /// @inheritdoc IG3M
    UD60x18 public reserveX;

    /// @inheritdoc IG3M
    UD60x18 public reserveY;

    /// @inheritdoc IG3M
    UD60x18 public totalLiquidity;

    /// @inheritdoc IG3M
    mapping(address => UD60x18) public balanceOf;

    /// @dev Last computed weight of token X.
    UD60x18 private lastWeightX;

    /// @dev Timestamp of the last weight X sync.
    uint256 private lastWeightXSync;

    /// @dev Target weight of token X.
    UD60x18 private targetWeightX;

    /// @dev Timestamp of the end of the weight X update.
    uint256 private weightXUpdateEnd;

    /**
     * @dev This value is used to increase or decrease the last weight X to
     * gradually reach the target weight X.
     */
    UD60x18 private weightXUpdatePerSecond;

    /// @dev Reverts if the sender is not the admin.
    modifier onlyAdmin() {
        require(msg.sender == admin, "Not admin");
        _;
    }

    /**
     *
     * @param tokenX_ Address of token X.
     * @param tokenY_ Address of token Y.
     * @param weightX_ Weight of token X, expressed in WAD (note that `weightY`
     * will be computed as `1 WAD - weightX`).
     */
    constructor(
        address tokenX_,
        address tokenY_,
        UD60x18 weightX_,
        uint256 swapFee_
    ) {
        require(tokenX_ != tokenY_, "Invalid tokens");
        tokenX = tokenX_;
        tokenY = tokenY_;
        admin = msg.sender;

        // TODO: Maybe we can reuse an existing function to replace these lines?
        // It's a bit annoying because we need to initialize these values before
        // we can actually call `setWeightX`.
        require(weightX_ >= MIN_WEIGHT, "Weight X too low");
        require(weightX_ <= MAX_WEIGHT, "Weight X too high");
        targetWeightX = weightX_;
        weightXUpdateEnd = block.timestamp;

        // TODO: Not sure if we need to initialize these two values since the
        // `_syncWeightX` function will update them anyway?
        lastWeightX = weightX_;
        lastWeightXSync = block.timestamp;

        require(swapFee <= 10_000, "Swap fee too high");
        swapFee = swapFee_;
    }

    /**
     * @dev Computes and stores the current weight of token X, as well as the
     * timestamp of the last weight sync.
     */
    function _syncWeightX() private {
        lastWeightX = weightX();
        lastWeightXSync = block.timestamp;
    }

    /// @inheritdoc IG3M
    function setSwapFee(uint256 newSwapFee) external onlyAdmin {
        require(newSwapFee <= 10_000, "Swap fee too high");
        swapFee = newSwapFee;
    }

    /// @inheritdoc IG3M
    function setWeightX(
        UD60x18 newTargetWeightX,
        uint256 newWeightXUpdateEnd
    ) public onlyAdmin {
        require(newTargetWeightX >= MIN_WEIGHT, "Weight X too low");
        require(newTargetWeightX <= MAX_WEIGHT, "Weight X too high");
        require(newWeightXUpdateEnd > block.timestamp, "Update end pasted");

        _syncWeightX();

        UD60x18 weightXDelta = lastWeightX > newTargetWeightX
            ? lastWeightX - newTargetWeightX
            : newTargetWeightX - lastWeightX;

        weightXUpdatePerSecond =
            weightXDelta / convert(newWeightXUpdateEnd - block.timestamp);
        targetWeightX = newTargetWeightX;
        weightXUpdateEnd = newWeightXUpdateEnd;
        emit LogWeights(block.timestamp, weightX());
    }

    /// @inheritdoc IG3M
    function initPool(
        uint256 amountX,
        uint256 amountY
    ) public returns (UD60x18) {
        return _initPool(amountX, amountY);
    }

    function initExactX(
        uint256 amountX,
        uint256 price
    ) external returns (uint256, uint256) {
        revert("not implemented yet");
    }

    function _initPool(
        uint256 amountX,
        uint256 amountY
    ) public returns (UD60x18) {
        require(totalLiquidity.isZero(), "Pool already initialized");

        UD60x18 amountXUD60x18 = convert(amountX);
        UD60x18 amountYUD60x18 = convert(amountY);

        UD60x18 invariant = computeInvariant(
            convert(amountX), weightX(), convert(amountY), weightY()
        );
        UD60x18 liquidity = invariant * convert(2);

        totalLiquidity = totalLiquidity + liquidity;
        balanceOf[msg.sender] = liquidity - BURNT_LIQUIDITY;
        balanceOf[address(0)] = BURNT_LIQUIDITY;
        reserveX = amountXUD60x18;
        reserveY = amountYUD60x18;

        ERC20(tokenX).transferFrom(msg.sender, address(this), amountX);
        ERC20(tokenY).transferFrom(msg.sender, address(this), amountY);

        return liquidity - BURNT_LIQUIDITY;
    }

    /// @inheritdoc IG3M
    function addLiquidity(
        bool exactX,
        uint256 amount
    ) external returns (uint256 amountX, uint256 amountY, UD60x18 liquidity) {
        require(!totalLiquidity.isZero(), "Pool not initialized");

        if (exactX) {
            amountX = amount;
            amountY = computeDeltaYGivenDeltaX(reserveX, reserveY, amount);
        } else {
            amountY = amount;
            amountX = computeDeltaXGivenDeltaY(reserveX, reserveY, amount);
        }

        reserveX = reserveX + convert(amountX);
        reserveY = reserveY + convert(amountY);

        UD60x18 postInvariant =
            computeInvariant(reserveX, weightX(), reserveY, weightY());
        UD60x18 postLiquidity = postInvariant * convert(2);
        liquidity = postLiquidity - totalLiquidity;

        totalLiquidity = postLiquidity;
        balanceOf[msg.sender] = balanceOf[msg.sender] + liquidity;

        emit AddLiquidity(msg.sender, liquidity, amountX, amountY);
        ERC20(tokenX).transferFrom(msg.sender, address(this), amountX);
        ERC20(tokenY).transferFrom(msg.sender, address(this), amountY);
    }

    /// @inheritdoc IG3M
    function addLiquidity(UD60x18 liquidity)
        external
        returns (uint256 amountX, uint256 amountY)
    {
        require(!totalLiquidity.isZero(), "Pool not initialized");

        amountX = computeAmountInGivenExactLiquidity(
            totalLiquidity, liquidity, reserveX
        );
        amountY = computeAmountInGivenExactLiquidity(
            totalLiquidity, liquidity, reserveY
        );

        ERC20(tokenX).transferFrom(msg.sender, address(this), amountX);
        ERC20(tokenY).transferFrom(msg.sender, address(this), amountY);

        emit AddLiquidity(msg.sender, liquidity, amountX, amountY);

        reserveX = reserveX + convert(amountX);
        reserveY = reserveY + convert(amountY);
        balanceOf[msg.sender] = balanceOf[msg.sender] + liquidity;
        totalLiquidity = totalLiquidity + liquidity;
    }

    /// @inheritdoc IG3M
    function removeLiquidity(UD60x18 liquidity)
        external
        returns (uint256 amountX, uint256 amountY)
    {
        require(balanceOf[msg.sender] >= liquidity, "Insufficient liquidity");

        amountX = computeAmountOutGivenExactLiquidity(
            totalLiquidity, liquidity, reserveX
        );
        amountY = computeAmountOutGivenExactLiquidity(
            totalLiquidity, liquidity, reserveY
        );

        ERC20(tokenX).transfer(msg.sender, amountX);
        ERC20(tokenY).transfer(msg.sender, amountY);

        balanceOf[msg.sender] = balanceOf[msg.sender] - liquidity;
        totalLiquidity = totalLiquidity - liquidity;
        reserveX = reserveX - convert(amountX);
        reserveY = reserveY - convert(amountY);

        emit RemoveLiquidity(msg.sender, liquidity, amountX, amountY);
    }

    /// @inheritdoc IG3M
    function removeLiquidity(
        bool exactX,
        uint256 amount
    ) external returns (uint256 amountX, uint256 amountY, UD60x18 liquidity) {
        if (exactX) {
            amountX = amount;
            amountY = computeDeltaYGivenDeltaX(reserveX, reserveY, amount);
        } else {
            amountY = amount;
            amountX = computeDeltaXGivenDeltaY(reserveX, reserveY, amount);
        }

        reserveX = reserveX - convert(amountX);
        reserveY = reserveY - convert(amountY);

        UD60x18 postInvariant =
            computeInvariant(reserveX, weightX(), reserveY, weightY());
        UD60x18 postLiquidity = postInvariant * convert(2);
        liquidity = totalLiquidity - postLiquidity;

        totalLiquidity = postLiquidity;
        balanceOf[msg.sender] = balanceOf[msg.sender] - liquidity;

        emit RemoveLiquidity(msg.sender, liquidity, amountX, amountY);
        ERC20(tokenX).transfer(msg.sender, amountX);
        ERC20(tokenY).transfer(msg.sender, amountY);
    }

    /// @inheritdoc IG3M
    function swapAmountIn(
        bool swapDirection,
        uint256 amountIn
    ) external returns (uint256) {
        return _swap(swapDirection, true, amountIn);
    }

    /// @inheritdoc IG3M
    function swapAmountOut(
        bool swapDirection,
        uint256 amountOut
    ) external returns (uint256) {
        return _swap(swapDirection, false, amountOut);
    }

    /**
     * @dev Performs all the checks and takes care of all the logic that happens
     * during a swap:
     * - Invariant check (before and after the swap)
     * - Update of the reserves
     * - Transfer of the tokens
     *
     * Note that this function works for both directions (X for Y and Y for X),
     * but also for both exact in and exact out swaps.
     * @param swapDirection True to swap token X for token Y, false otherwise
     * @param exactIn True if `amount` is the exact input amount, false otherwise
     * @param amount Amount of tokens to swap, can be expressed either in token
     * X or token Y, exact in or exact out
     * @return Computed amount of tokens, can be expressed either in token X or
     * token Y, expected in or expected out
     */
    function _swap(
        bool swapDirection,
        bool exactIn,
        uint256 amount
    ) private returns (uint256) {
        UD60x18 currentWeightX = weightX();
        UD60x18 currentWeightY = weightY();

        UD60x18 invariantBefore =
            computeInvariant(reserveX, currentWeightX, reserveY, currentWeightY);

        uint256 amountIn;
        uint256 amountOut;

        if (exactIn) {
            amountIn = amount;
<<<<<<< HEAD
            uint256 fees = amountIn * swapFee / 1 ether;
=======
            uint256 fees = amountIn * swapFee / 10_000;
>>>>>>> 8e516636
            uint256 amountInWithoutFees = amountIn - fees;

            amountOut = computeOutGivenIn(
                amountInWithoutFees,
                swapDirection ? reserveX : reserveY,
                swapDirection ? currentWeightX : currentWeightY,
                swapDirection ? reserveY : reserveX,
                swapDirection ? currentWeightY : currentWeightX
            );
        } else {
            amountOut = amount;
            uint256 amountInWithoutFees = computeInGivenOut(
                amount,
                swapDirection ? reserveX : reserveY,
                swapDirection ? currentWeightX : currentWeightY,
                swapDirection ? reserveY : reserveX,
                swapDirection ? currentWeightY : currentWeightX
            );

<<<<<<< HEAD
            amountIn = amountInWithoutFees * 1 ether / (1 ether - swapFee);
=======
            amountIn = amountInWithoutFees * 10_000 / (10_000 - swapFee);
>>>>>>> 8e516636
        }

        if (swapDirection) {
            reserveX = reserveX + convert(amountIn);
            reserveY = reserveY - convert(amountOut);
        } else {
            reserveX = reserveX - convert(amountOut);
            reserveY = reserveY + convert(amountIn);
        }

        UD60x18 invariantAfter =
            computeInvariant(reserveX, currentWeightX, reserveY, currentWeightY);

        if (invariantBefore > invariantAfter) {
            revert InvalidSwap(invariantBefore, invariantAfter);
        }

        ERC20(swapDirection ? tokenX : tokenY).transferFrom(
            msg.sender, address(this), amountIn
        );
        ERC20(swapDirection ? tokenY : tokenX).transfer(msg.sender, amountOut);

        uint256 new_price =
            computeSpotPrice(reserveX, currentWeightX, reserveY, currentWeightY);
        emit Swap(msg.sender, swapDirection, amountIn, amountOut, new_price);

        return exactIn ? amountOut : amountIn;
    }

    /// @inheritdoc IG3M
    function weightX() public view returns (UD60x18) {
        if (block.timestamp >= weightXUpdateEnd) {
            return targetWeightX;
        }

        uint256 timeElapsed = block.timestamp - lastWeightXSync;
        UD60x18 weightXDelta = convert(timeElapsed) * weightXUpdatePerSecond;

        if (lastWeightX > targetWeightX) {
            return lastWeightX - weightXDelta;
        } else {
            return lastWeightX + weightXDelta;
        }
    }

    /// @inheritdoc IG3M
    function weightY() public view returns (UD60x18) {
        return UNIT - weightX();
    }

    /// @inheritdoc IG3M
    function getSpotPrice()
        public
        view
        override(IStrategy, IG3M)
        returns (uint256)
    {
        return computeSpotPrice(reserveX, weightX(), reserveY, weightY());
    }

    /// @inheritdoc IG3M
    function getInvariant()
        public
        view
        override(IStrategy, IG3M)
        returns (int256)
    {
        return int256(
            convert(computeInvariant(reserveX, weightX(), reserveY, weightY()))
        );
    }

    function reserveXWithoutPrecision() public view returns (uint256) {
        return convert(reserveX);
    }

    function reserveYWithoutPrecision() public view returns (uint256) {
        return convert(reserveY);
    }

    function liquidityWithoutPrecision() public view returns (uint256) {
        return convert(totalLiquidity);
    }
}<|MERGE_RESOLUTION|>--- conflicted
+++ resolved
@@ -361,11 +361,7 @@
 
         if (exactIn) {
             amountIn = amount;
-<<<<<<< HEAD
             uint256 fees = amountIn * swapFee / 1 ether;
-=======
-            uint256 fees = amountIn * swapFee / 10_000;
->>>>>>> 8e516636
             uint256 amountInWithoutFees = amountIn - fees;
 
             amountOut = computeOutGivenIn(
@@ -385,11 +381,7 @@
                 swapDirection ? currentWeightY : currentWeightX
             );
 
-<<<<<<< HEAD
             amountIn = amountInWithoutFees * 1 ether / (1 ether - swapFee);
-=======
-            amountIn = amountInWithoutFees * 10_000 / (10_000 - swapFee);
->>>>>>> 8e516636
         }
 
         if (swapDirection) {
