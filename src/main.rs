--- conflicted
+++ resolved
@@ -78,15 +78,12 @@
         filter.push_str(&format!(",arbiter_core={}", log_level));
     }
 
-<<<<<<< HEAD
     let env_filter = EnvFilter::new(filter);
     tracing_subscriber::fmt()
         .with_max_level(log_level)
         .with_env_filter(env_filter)
         .init();
 
-=======
->>>>>>> 334b41cc
     match &args.command {
         Some(Commands::Simulate { config_path }) => {
             tracing_subscriber::fmt().with_max_level(log_level).init();
