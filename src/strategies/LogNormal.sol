--- conflicted
+++ resolved
@@ -171,14 +171,10 @@
         valid = -(EPSILON) < invariant && invariant < EPSILON;
     }
 
-<<<<<<< HEAD
-    function validateAllocateOrDeallocate(bytes calldata data)
-=======
     function validateAllocateOrDeallocate(
         uint256 poolId,
         bytes calldata data
     )
->>>>>>> d5ebd737
         public
         view
         onlyCore
@@ -196,25 +192,17 @@
             rx: rx,
             ry: ry,
             L: L,
-<<<<<<< HEAD
-            params: dynamicSlotInternal()
-=======
             params: dynamicSlotInternal(poolId)
->>>>>>> d5ebd737
         });
 
         valid = -(EPSILON) < invariant && invariant < EPSILON;
     }
 
     /// @dev Reverts if the caller is not a contract with the Core interface.
-<<<<<<< HEAD
-    function validateSwap(bytes memory data)
-=======
     function validateSwap(
         uint256 poolId,
         bytes memory data
     )
->>>>>>> d5ebd737
         public
         view
         onlyCore
