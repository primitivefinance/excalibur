// SPDX-License-Identifier: UNLICENSED
pragma solidity ^0.8.13;

import "../DFMM.sol";
import "../solvers/G3MSolver.sol";
import "forge-std/Test.sol";
import "solmate/test/utils/mocks/MockERC20.sol";
import "../Lex.sol";
import "forge-std/console2.sol";

contract G3mTest is Test {
    using stdStorage for StdStorage;

    DFMM dfmm;
    G3MSolver solver;
    address tokenX;
    address tokenY;
    Lex lex;

    uint256 public constant TEST_SWAP_FEE = 0.003 ether;

    function setUp() public {
        tokenX = address(new MockERC20("tokenX", "X", 18));
        tokenY = address(new MockERC20("tokenY", "Y", 18));
        MockERC20(tokenX).mint(address(this), 100e18);
        MockERC20(tokenY).mint(address(this), 100e18);

        lex = new Lex(tokenX, tokenY, ONE);

        dfmm = new DFMM(false, tokenX, tokenY, TEST_SWAP_FEE);
        solver = new G3MSolver(address(dfmm.strategy()));
        MockERC20(tokenX).approve(address(dfmm), type(uint256).max);
        MockERC20(tokenY).approve(address(dfmm), type(uint256).max);
    }

    /// @dev Initializes a basic pool in dfmm.
    modifier basic() {
        vm.warp(0);
        G3mParameters memory params =
            G3mParameters({ wx: 0.5 ether, wy: 0.5 ether });
        uint256 init_p = ONE;
        uint256 init_x = ONE;
        bytes memory initData =
            solver.getInitialPoolData(init_x, init_p, params);

        dfmm.init(initData);

        _;
    }

    // function test_g3m_swap_x_in() public basic {
    //     uint256 amountIn = 0.1 ether;
    //     bool swapXIn = true;

    //     // Try doing simulate swap to see if we get a similar result.
    //     (bool valid,,, bytes memory payload) =
    //         solver.simulateSwap(swapXIn, amountIn);

    //     assertEq(valid, true);

    //     dfmm.swap(payload);
    // }

    // function test_g3m_swap_y_in() public basic {
    //     uint256 amountIn = 0.1 ether;
    //     bool swapXIn = false;

    //     // Try doing simulate swap to see if we get a similar result.
    //     (bool valid,,, bytes memory payload) =
    //         solver.simulateSwap(swapXIn, amountIn);

    //     assertEq(valid, true);

    //     dfmm.swap(payload);
    // }

    // function test_internal_price() public basic {
    //     uint256 internalPrice = solver.internalPrice();

    //     console2.log(internalPrice);
    // }

    // function test_internal_price_post_y_in() public basic {
    //     uint256 internalPrice = solver.internalPrice();
    //     uint256 amountIn = 0.1 ether;
    //     bool swapXIn = false;

    //     // Try doing simulate swap to see if we get a similar result.
    //     (bool valid,,, bytes memory payload) =
    //         solver.simulateSwap(swapXIn, amountIn);

    //     assertEq(valid, true);

    //     dfmm.swap(payload);

    //     uint256 postSwapInternalPrice = solver.internalPrice();

    //     assertGt(postSwapInternalPrice, internalPrice);
    // }

    // function test_internal_price_post_x_in() public basic {
    //     uint256 internalPrice = solver.internalPrice();
    //     uint256 amountIn = 0.1 ether;
    //     bool swapXIn = true;

    //     // Try doing simulate swap to see if we get a similar result.
    //     (bool valid,,, bytes memory payload) =
    //         solver.simulateSwap(swapXIn, amountIn);

    //     assertEq(valid, true);

    //     dfmm.swap(payload);

    //     uint256 postSwapInternalPrice = solver.internalPrice();

<<<<<<< HEAD
        assertLt(postSwapInternalPrice, internalPrice);
    }

    function test_allocate_liquidity_given_x() public basic {
        uint256 amountX = 0.1 ether;
        (uint256 rx, uint256 ry, uint256 L) = solver.allocateGivenX(amountX);

        uint256 preBalance = dfmm.balanceOf(address(this));
        uint256 preTotalLiquidity = dfmm.totalLiquidity();

        bytes memory data = abi.encode(rx, ry, L);
        dfmm.allocate(data);

        uint256 deltaTotalLiquidity = dfmm.totalLiquidity() - preTotalLiquidity;
        assertEq(
            preBalance + deltaTotalLiquidity, dfmm.balanceOf(address(this))
        );
    }

    function test_deallocate_liquidity_given_x() public basic {
        uint256 amountX = 0.1 ether;
        (uint256 rx, uint256 ry, uint256 L) = solver.deallocateGivenX(amountX);

        uint256 preBalance = dfmm.balanceOf(address(this));
        uint256 preTotalLiquidity = dfmm.totalLiquidity();

        bytes memory data = abi.encode(rx, ry, L);
        dfmm.deallocate(data);

        uint256 deltaTotalLiquidity = preTotalLiquidity - dfmm.totalLiquidity();
        assertEq(
            preBalance - deltaTotalLiquidity, dfmm.balanceOf(address(this))
        );
    }

    function test_allocate_liquidity_given_y() public basic {
        uint256 amountY = 0.1 ether;
        (uint256 rx, uint256 ry, uint256 L) = solver.allocateGivenY(amountY);

        bytes memory data = abi.encode(rx, ry, L);
        dfmm.allocate(data);
    }

    function test_deallocate_liquidity_given_y() public basic {
        uint256 amountY = 0.1 ether;
        (uint256 rx, uint256 ry, uint256 L) = solver.deallocateGivenY(amountY);

        bytes memory data = abi.encode(rx, ry, L);
        dfmm.deallocate(data);
    }
=======
    //     assertLt(postSwapInternalPrice, internalPrice);
    // }

    // function test_allocate_liquidity_given_x() public basic {
    //     uint256 amountX = 0.1 ether;
    //     (uint256 rx, uint256 ry, uint256 L) = solver.allocateGivenX(amountX);

    //     uint256 preBalance = dfmm.balanceOf(address(this));
    //     uint256 preTotalLiquidity = dfmm.totalLiquidity();

    //     bytes memory data = abi.encode(rx, ry, L);
    //     dfmm.allocate(data);

    //     uint256 deltaTotalLiquidity = dfmm.totalLiquidity() - preTotalLiquidity;
    //     assertEq(
    //         preBalance + deltaTotalLiquidity, dfmm.balanceOf(address(this))
    //     );
    // }

    // function test_deallocate_liquidity_given_x() public basic {
    //     uint256 amountX = 0.1 ether;
    //     (uint256 rx, uint256 ry, uint256 L) = solver.deallocateGivenX(amountX);

    //     uint256 preBalance = dfmm.balanceOf(address(this));
    //     uint256 preTotalLiquidity = dfmm.totalLiquidity();

    //     bytes memory data = abi.encode(rx, ry, L);
    //     dfmm.deallocate(data);

    //     uint256 deltaTotalLiquidity = preTotalLiquidity - dfmm.totalLiquidity();
    //     assertEq(
    //         preBalance - deltaTotalLiquidity, dfmm.balanceOf(address(this))
    //     );
    // }

    // function test_allocate_liquidity_given_y() public basic {
    //     uint256 amountY = 0.1 ether;
    //     (uint256 rx, uint256 ry, uint256 L) = solver.allocateGivenY(amountY);

    //     bytes memory data = abi.encode(rx, ry, L);
    //     dfmm.allocate(data);
    // }

    // function test_deallocate_liquidity_given_y() public basic {
    //     uint256 amountY = 0.1 ether;
    //     (uint256 rx, uint256 ry, uint256 L) = solver.deallocateGivenY(amountY);

    //     bytes memory data = abi.encode(rx, ry, L);
    //     dfmm.deallocate(data);
    // }
>>>>>>> d5ebd737
}<|MERGE_RESOLUTION|>--- conflicted
+++ resolved
@@ -113,58 +113,6 @@
 
     //     uint256 postSwapInternalPrice = solver.internalPrice();
 
-<<<<<<< HEAD
-        assertLt(postSwapInternalPrice, internalPrice);
-    }
-
-    function test_allocate_liquidity_given_x() public basic {
-        uint256 amountX = 0.1 ether;
-        (uint256 rx, uint256 ry, uint256 L) = solver.allocateGivenX(amountX);
-
-        uint256 preBalance = dfmm.balanceOf(address(this));
-        uint256 preTotalLiquidity = dfmm.totalLiquidity();
-
-        bytes memory data = abi.encode(rx, ry, L);
-        dfmm.allocate(data);
-
-        uint256 deltaTotalLiquidity = dfmm.totalLiquidity() - preTotalLiquidity;
-        assertEq(
-            preBalance + deltaTotalLiquidity, dfmm.balanceOf(address(this))
-        );
-    }
-
-    function test_deallocate_liquidity_given_x() public basic {
-        uint256 amountX = 0.1 ether;
-        (uint256 rx, uint256 ry, uint256 L) = solver.deallocateGivenX(amountX);
-
-        uint256 preBalance = dfmm.balanceOf(address(this));
-        uint256 preTotalLiquidity = dfmm.totalLiquidity();
-
-        bytes memory data = abi.encode(rx, ry, L);
-        dfmm.deallocate(data);
-
-        uint256 deltaTotalLiquidity = preTotalLiquidity - dfmm.totalLiquidity();
-        assertEq(
-            preBalance - deltaTotalLiquidity, dfmm.balanceOf(address(this))
-        );
-    }
-
-    function test_allocate_liquidity_given_y() public basic {
-        uint256 amountY = 0.1 ether;
-        (uint256 rx, uint256 ry, uint256 L) = solver.allocateGivenY(amountY);
-
-        bytes memory data = abi.encode(rx, ry, L);
-        dfmm.allocate(data);
-    }
-
-    function test_deallocate_liquidity_given_y() public basic {
-        uint256 amountY = 0.1 ether;
-        (uint256 rx, uint256 ry, uint256 L) = solver.deallocateGivenY(amountY);
-
-        bytes memory data = abi.encode(rx, ry, L);
-        dfmm.deallocate(data);
-    }
-=======
     //     assertLt(postSwapInternalPrice, internalPrice);
     // }
 
@@ -215,5 +163,4 @@
     //     bytes memory data = abi.encode(rx, ry, L);
     //     dfmm.deallocate(data);
     // }
->>>>>>> d5ebd737
 }