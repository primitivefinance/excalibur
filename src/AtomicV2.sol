--- conflicted
+++ resolved
@@ -226,20 +226,14 @@
         return (int256(valueOut) - int256(valueIn), estimatedPrice);
     }
 
-<<<<<<< HEAD
     function lower_exchange_price(uint256 input) external {
         uint256 price = StrategyLike(solver).internalPrice();
         emit Price(price, block.timestamp);
-=======
-    error AttemptedProfit(int256 profit);
-
-    function lower_exchange_price(uint256 input_y_amount) external {
->>>>>>> 42951e79
         // Arbitrageur Y -> AtomicV2
-        _invoice(input_y_amount);
+        _invoice(input);
 
         // Y -> X on LEX
-        _lex_swap(YTOX, input_y_amount);
+        _lex_swap(YTOX, input);
 
         // X -> Y on DEX
         _dex_swap(XTOY, TokenLike(asset).balanceOf(address(this)));
@@ -266,18 +260,14 @@
         );
     }
 
-<<<<<<< HEAD
     function raise_exchange_price(uint256 input) external {
         uint256 price = StrategyLike(solver).internalPrice();
         emit Price(price, block.timestamp);
-=======
-    function raise_exchange_price(uint256 input_y_amount) external {
->>>>>>> 42951e79
         // Arbitrageur Y -> AtomicV2
-        _invoice(input_y_amount);
+        _invoice(input);
 
         // Y -> X on DEX
-        _dex_swap(YTOX, input_y_amount);
+        _dex_swap(YTOX, input);
 
         // X -> Y on LEX
         _lex_swap(XTOY, TokenLike(asset).balanceOf(address(this)));
