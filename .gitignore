# rust
/target
Cargo.lock
Cargo.lock~serde

# env
.env
.vscode/

# foundry
cache/
out/

# python
.DS_store
__pycache__

# data
*.csv
*.json
!analysis/test.json
!analysis/src/tests/output/0.json
!analysis/src/tests/output/1.json
!analysis/src/tests/output/errors.json
*.pdf

# notes
<<<<<<< HEAD
journal/book/*
=======
>>>>>>> 7b5ec776
book/*

# ui
*.svg
!assets/logos/*.svg
!assets/logos/*.png<|MERGE_RESOLUTION|>--- conflicted
+++ resolved
@@ -25,11 +25,7 @@
 *.pdf
 
 # notes
-<<<<<<< HEAD
 journal/book/*
-=======
->>>>>>> 7b5ec776
-book/*
 
 # ui
 *.svg
