[package]
name = "analysis"
version = "0.1.0"
edition = "2021"

[dependencies]
bindings.workspace = true
sim.workspace = true
arbiter-bindings.workspace = true
anyhow.workspace = true
tracing.workspace = true
tracing-subscriber.workspace = true
thiserror.workspace = true
ethers.workspace = true
serde.workspace = true
serde_json.workspace = true
plotters.workspace = true
arbiter-core.workspace = true
linked-hash-map.workspace = true
tokio.workspace = true

[dev-dependencies]
<<<<<<< HEAD
tracing-test = "0.2.4"
rayon = "1.5.1"
=======
tracing-test = "=0.2.4"
>>>>>>> 42951e79
<|MERGE_RESOLUTION|>--- conflicted
+++ resolved
@@ -20,9 +20,5 @@
 tokio.workspace = true
 
 [dev-dependencies]
-<<<<<<< HEAD
-tracing-test = "0.2.4"
 rayon = "1.5.1"
-=======
-tracing-test = "=0.2.4"
->>>>>>> 42951e79
+tracing-test = "=0.2.4"