--- conflicted
+++ resolved
@@ -7,7 +7,7 @@
     clippy::upper_case_acronyms,
     clippy::type_complexity,
     dead_code,
-    non_camel_case_types,
+    non_camel_case_types
 )]
 pub mod fixed_point_math_lib {
     #[allow(deprecated)]
@@ -21,27 +21,19 @@
             fallback: false,
         }
     }
-    ///The parsed JSON ABI of the contract.
-<<<<<<< HEAD
-    pub static FIXEDPOINTMATHLIB_ABI: ::ethers::contract::Lazy<
-        ::ethers::core::abi::Abi,
-    > = ::ethers::contract::Lazy::new(__abi);
-=======
+    /// The parsed JSON ABI of the contract.
     pub static FIXEDPOINTMATHLIB_ABI: ::ethers::contract::Lazy<::ethers::core::abi::Abi> =
         ::ethers::contract::Lazy::new(__abi);
->>>>>>> 42951e79
     #[rustfmt::skip]
     const __BYTECODE: &[u8] = b"`|`7`\x0B\x82\x82\x829\x80Q`\0\x1A`s\x14`*WcNH{q`\xE0\x1B`\0R`\0`\x04R`$`\0\xFD[0`\0R`s\x81S\x82\x81\xF3\xFEs\0\0\0\0\0\0\0\0\0\0\0\0\0\0\0\0\0\0\0\0`\x80`@\x81\x90RbF\x1B\xCD`\xE5\x1B\x81R` `\x84\x90\x81R`5`\xA4R\x7FContract does not have fallback `\xC4\x90\x81Rtnor receive functions`X\x1B`\xE4R0\x93\x90\x93\x14\x92\x90\x82\xFD";
     /// The bytecode of the contract.
-    pub static FIXEDPOINTMATHLIB_BYTECODE: ::ethers::core::types::Bytes = ::ethers::core::types::Bytes::from_static(
-        __BYTECODE,
-    );
+    pub static FIXEDPOINTMATHLIB_BYTECODE: ::ethers::core::types::Bytes =
+        ::ethers::core::types::Bytes::from_static(__BYTECODE);
     #[rustfmt::skip]
     const __DEPLOYED_BYTECODE: &[u8] = b"s\0\0\0\0\0\0\0\0\0\0\0\0\0\0\0\0\0\0\0\0`\x80`@\x81\x90RbF\x1B\xCD`\xE5\x1B\x81R` `\x84\x90\x81R`5`\xA4R\x7FContract does not have fallback `\xC4\x90\x81Rtnor receive functions`X\x1B`\xE4R0\x93\x90\x93\x14\x92\x90\x82\xFD";
     /// The deployed bytecode of the contract.
-    pub static FIXEDPOINTMATHLIB_DEPLOYED_BYTECODE: ::ethers::core::types::Bytes = ::ethers::core::types::Bytes::from_static(
-        __DEPLOYED_BYTECODE,
-    );
+    pub static FIXEDPOINTMATHLIB_DEPLOYED_BYTECODE: ::ethers::core::types::Bytes =
+        ::ethers::core::types::Bytes::from_static(__DEPLOYED_BYTECODE);
     pub struct FixedPointMathLib<M>(::ethers::contract::Contract<M>);
     impl<M> ::core::clone::Clone for FixedPointMathLib<M> {
         fn clone(&self) -> Self {
@@ -67,34 +59,38 @@
         }
     }
     impl<M: ::ethers::providers::Middleware> FixedPointMathLib<M> {
-        /// Creates a new contract instance with the specified `ethers` client at
-        /// `address`. The contract derefs to a `ethers::Contract` object.
+        /// Creates a new contract instance with the specified `ethers` client
+        /// at `address`. The contract derefs to a `ethers::Contract`
+        /// object.
         pub fn new<T: Into<::ethers::core::types::Address>>(
             address: T,
             client: ::std::sync::Arc<M>,
         ) -> Self {
-            Self(
-                ::ethers::contract::Contract::new(
-                    address.into(),
-                    FIXEDPOINTMATHLIB_ABI.clone(),
-                    client,
-                ),
-            )
+            Self(::ethers::contract::Contract::new(
+                address.into(),
+                FIXEDPOINTMATHLIB_ABI.clone(),
+                client,
+            ))
         }
-        /// Constructs the general purpose `Deployer` instance based on the provided constructor arguments and sends it.
-        /// Returns a new instance of a deployer that returns an instance of this contract after sending the transaction
+        /// Constructs the general purpose `Deployer` instance based on the
+        /// provided constructor arguments and sends it. Returns a new
+        /// instance of a deployer that returns an instance of this contract
+        /// after sending the transaction
         ///
         /// Notes:
-        /// - If there are no constructor arguments, you should pass `()` as the argument.
+        /// - If there are no constructor arguments, you should pass `()` as the
+        ///   argument.
         /// - The default poll duration is 7 seconds.
         /// - The default number of confirmations is 1 block.
         ///
         ///
         /// # Example
         ///
-        /// Generate contract bindings with `abigen!` and deploy a new contract instance.
+        /// Generate contract bindings with `abigen!` and deploy a new contract
+        /// instance.
         ///
-        /// *Note*: this requires a `bytecode` and `abi` object in the `greeter.json` artifact.
+        /// *Note*: this requires a `bytecode` and `abi` object in the
+        /// `greeter.json` artifact.
         ///
         /// ```ignore
         /// # async fn deploy<M: ethers::providers::Middleware>(client: ::std::sync::Arc<M>) {
@@ -122,7 +118,8 @@
         }
     }
     impl<M: ::ethers::providers::Middleware> From<::ethers::contract::Contract<M>>
-    for FixedPointMathLib<M> {
+        for FixedPointMathLib<M>
+    {
         fn from(contract: ::ethers::contract::Contract<M>) -> Self {
             Self::new(contract.address(), contract.client())
         }
