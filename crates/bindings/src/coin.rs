--- conflicted
+++ resolved
@@ -7,470 +7,386 @@
     clippy::upper_case_acronyms,
     clippy::type_complexity,
     dead_code,
-    non_camel_case_types,
+    non_camel_case_types
 )]
 pub mod coin {
     #[allow(deprecated)]
     fn __abi() -> ::ethers::core::abi::Abi {
         ::ethers::core::abi::ethabi::Contract {
             constructor: ::core::option::Option::Some(::ethers::core::abi::ethabi::Constructor {
-                inputs: ::std::vec![
-                    ::ethers::core::abi::ethabi::Param {
-                        name: ::std::borrow::ToOwned::to_owned("initialSupply"),
-                        kind: ::ethers::core::abi::ethabi::ParamType::Uint(256usize),
-                        internal_type: ::core::option::Option::Some(
-                            ::std::borrow::ToOwned::to_owned("uint256"),
-                        ),
-                    },
-                ],
+                inputs: ::std::vec![::ethers::core::abi::ethabi::Param {
+                    name: ::std::borrow::ToOwned::to_owned("initialSupply"),
+                    kind: ::ethers::core::abi::ethabi::ParamType::Uint(256usize),
+                    internal_type: ::core::option::Option::Some(::std::borrow::ToOwned::to_owned(
+                        "uint256"
+                    ),),
+                },],
             }),
             functions: ::core::convert::From::from([
                 (
                     ::std::borrow::ToOwned::to_owned("DOMAIN_SEPARATOR"),
-                    ::std::vec![
-                        ::ethers::core::abi::ethabi::Function {
-                            name: ::std::borrow::ToOwned::to_owned("DOMAIN_SEPARATOR"),
-                            inputs: ::std::vec![],
-                            outputs: ::std::vec![
-                                ::ethers::core::abi::ethabi::Param {
-                                    name: ::std::string::String::new(),
-                                    kind: ::ethers::core::abi::ethabi::ParamType::FixedBytes(
-                                        32usize,
-                                    ),
-                                    internal_type: ::core::option::Option::Some(
-                                        ::std::borrow::ToOwned::to_owned("bytes32"),
-                                    ),
-                                },
-                            ],
-                            constant: ::core::option::Option::None,
-                            state_mutability: ::ethers::core::abi::ethabi::StateMutability::View,
-                        },
-                    ],
+                    ::std::vec![::ethers::core::abi::ethabi::Function {
+                        name: ::std::borrow::ToOwned::to_owned("DOMAIN_SEPARATOR"),
+                        inputs: ::std::vec![],
+                        outputs: ::std::vec![::ethers::core::abi::ethabi::Param {
+                            name: ::std::string::String::new(),
+                            kind: ::ethers::core::abi::ethabi::ParamType::FixedBytes(32usize,),
+                            internal_type: ::core::option::Option::Some(
+                                ::std::borrow::ToOwned::to_owned("bytes32"),
+                            ),
+                        },],
+                        constant: ::core::option::Option::None,
+                        state_mutability: ::ethers::core::abi::ethabi::StateMutability::View,
+                    },],
                 ),
                 (
                     ::std::borrow::ToOwned::to_owned("allowance"),
-                    ::std::vec![
-                        ::ethers::core::abi::ethabi::Function {
-                            name: ::std::borrow::ToOwned::to_owned("allowance"),
-                            inputs: ::std::vec![
-                                ::ethers::core::abi::ethabi::Param {
-                                    name: ::std::string::String::new(),
-                                    kind: ::ethers::core::abi::ethabi::ParamType::Address,
-                                    internal_type: ::core::option::Option::Some(
-                                        ::std::borrow::ToOwned::to_owned("address"),
-                                    ),
-                                },
-                                ::ethers::core::abi::ethabi::Param {
-                                    name: ::std::string::String::new(),
-                                    kind: ::ethers::core::abi::ethabi::ParamType::Address,
-                                    internal_type: ::core::option::Option::Some(
-                                        ::std::borrow::ToOwned::to_owned("address"),
-                                    ),
-                                },
-                            ],
-                            outputs: ::std::vec![
-                                ::ethers::core::abi::ethabi::Param {
-                                    name: ::std::string::String::new(),
-                                    kind: ::ethers::core::abi::ethabi::ParamType::Uint(
-                                        256usize,
-                                    ),
-                                    internal_type: ::core::option::Option::Some(
-                                        ::std::borrow::ToOwned::to_owned("uint256"),
-                                    ),
-                                },
-                            ],
-                            constant: ::core::option::Option::None,
-                            state_mutability: ::ethers::core::abi::ethabi::StateMutability::View,
-                        },
-                    ],
+                    ::std::vec![::ethers::core::abi::ethabi::Function {
+                        name: ::std::borrow::ToOwned::to_owned("allowance"),
+                        inputs: ::std::vec![
+                            ::ethers::core::abi::ethabi::Param {
+                                name: ::std::string::String::new(),
+                                kind: ::ethers::core::abi::ethabi::ParamType::Address,
+                                internal_type: ::core::option::Option::Some(
+                                    ::std::borrow::ToOwned::to_owned("address"),
+                                ),
+                            },
+                            ::ethers::core::abi::ethabi::Param {
+                                name: ::std::string::String::new(),
+                                kind: ::ethers::core::abi::ethabi::ParamType::Address,
+                                internal_type: ::core::option::Option::Some(
+                                    ::std::borrow::ToOwned::to_owned("address"),
+                                ),
+                            },
+                        ],
+                        outputs: ::std::vec![::ethers::core::abi::ethabi::Param {
+                            name: ::std::string::String::new(),
+                            kind: ::ethers::core::abi::ethabi::ParamType::Uint(256usize,),
+                            internal_type: ::core::option::Option::Some(
+                                ::std::borrow::ToOwned::to_owned("uint256"),
+                            ),
+                        },],
+                        constant: ::core::option::Option::None,
+                        state_mutability: ::ethers::core::abi::ethabi::StateMutability::View,
+                    },],
                 ),
                 (
                     ::std::borrow::ToOwned::to_owned("approve"),
-                    ::std::vec![
-                        ::ethers::core::abi::ethabi::Function {
-                            name: ::std::borrow::ToOwned::to_owned("approve"),
-                            inputs: ::std::vec![
-                                ::ethers::core::abi::ethabi::Param {
-                                    name: ::std::borrow::ToOwned::to_owned("spender"),
-                                    kind: ::ethers::core::abi::ethabi::ParamType::Address,
-                                    internal_type: ::core::option::Option::Some(
-                                        ::std::borrow::ToOwned::to_owned("address"),
-                                    ),
-                                },
-                                ::ethers::core::abi::ethabi::Param {
-                                    name: ::std::borrow::ToOwned::to_owned("amount"),
-                                    kind: ::ethers::core::abi::ethabi::ParamType::Uint(
-                                        256usize,
-                                    ),
-                                    internal_type: ::core::option::Option::Some(
-                                        ::std::borrow::ToOwned::to_owned("uint256"),
-                                    ),
-                                },
-                            ],
-                            outputs: ::std::vec![
-                                ::ethers::core::abi::ethabi::Param {
-                                    name: ::std::string::String::new(),
-                                    kind: ::ethers::core::abi::ethabi::ParamType::Bool,
-                                    internal_type: ::core::option::Option::Some(
-                                        ::std::borrow::ToOwned::to_owned("bool"),
-                                    ),
-                                },
-                            ],
-                            constant: ::core::option::Option::None,
-                            state_mutability: ::ethers::core::abi::ethabi::StateMutability::NonPayable,
-                        },
-                    ],
+                    ::std::vec![::ethers::core::abi::ethabi::Function {
+                        name: ::std::borrow::ToOwned::to_owned("approve"),
+                        inputs: ::std::vec![
+                            ::ethers::core::abi::ethabi::Param {
+                                name: ::std::borrow::ToOwned::to_owned("spender"),
+                                kind: ::ethers::core::abi::ethabi::ParamType::Address,
+                                internal_type: ::core::option::Option::Some(
+                                    ::std::borrow::ToOwned::to_owned("address"),
+                                ),
+                            },
+                            ::ethers::core::abi::ethabi::Param {
+                                name: ::std::borrow::ToOwned::to_owned("amount"),
+                                kind: ::ethers::core::abi::ethabi::ParamType::Uint(256usize,),
+                                internal_type: ::core::option::Option::Some(
+                                    ::std::borrow::ToOwned::to_owned("uint256"),
+                                ),
+                            },
+                        ],
+                        outputs: ::std::vec![::ethers::core::abi::ethabi::Param {
+                            name: ::std::string::String::new(),
+                            kind: ::ethers::core::abi::ethabi::ParamType::Bool,
+                            internal_type: ::core::option::Option::Some(
+                                ::std::borrow::ToOwned::to_owned("bool"),
+                            ),
+                        },],
+                        constant: ::core::option::Option::None,
+                        state_mutability: ::ethers::core::abi::ethabi::StateMutability::NonPayable,
+                    },],
                 ),
                 (
                     ::std::borrow::ToOwned::to_owned("balanceOf"),
-                    ::std::vec![
-                        ::ethers::core::abi::ethabi::Function {
-                            name: ::std::borrow::ToOwned::to_owned("balanceOf"),
-                            inputs: ::std::vec![
-                                ::ethers::core::abi::ethabi::Param {
-                                    name: ::std::string::String::new(),
-                                    kind: ::ethers::core::abi::ethabi::ParamType::Address,
-                                    internal_type: ::core::option::Option::Some(
-                                        ::std::borrow::ToOwned::to_owned("address"),
-                                    ),
-                                },
-                            ],
-                            outputs: ::std::vec![
-                                ::ethers::core::abi::ethabi::Param {
-                                    name: ::std::string::String::new(),
-                                    kind: ::ethers::core::abi::ethabi::ParamType::Uint(
-                                        256usize,
-                                    ),
-                                    internal_type: ::core::option::Option::Some(
-                                        ::std::borrow::ToOwned::to_owned("uint256"),
-                                    ),
-                                },
-                            ],
-                            constant: ::core::option::Option::None,
-                            state_mutability: ::ethers::core::abi::ethabi::StateMutability::View,
-                        },
-                    ],
+                    ::std::vec![::ethers::core::abi::ethabi::Function {
+                        name: ::std::borrow::ToOwned::to_owned("balanceOf"),
+                        inputs: ::std::vec![::ethers::core::abi::ethabi::Param {
+                            name: ::std::string::String::new(),
+                            kind: ::ethers::core::abi::ethabi::ParamType::Address,
+                            internal_type: ::core::option::Option::Some(
+                                ::std::borrow::ToOwned::to_owned("address"),
+                            ),
+                        },],
+                        outputs: ::std::vec![::ethers::core::abi::ethabi::Param {
+                            name: ::std::string::String::new(),
+                            kind: ::ethers::core::abi::ethabi::ParamType::Uint(256usize,),
+                            internal_type: ::core::option::Option::Some(
+                                ::std::borrow::ToOwned::to_owned("uint256"),
+                            ),
+                        },],
+                        constant: ::core::option::Option::None,
+                        state_mutability: ::ethers::core::abi::ethabi::StateMutability::View,
+                    },],
                 ),
                 (
                     ::std::borrow::ToOwned::to_owned("decimals"),
-                    ::std::vec![
-                        ::ethers::core::abi::ethabi::Function {
-                            name: ::std::borrow::ToOwned::to_owned("decimals"),
-                            inputs: ::std::vec![],
-                            outputs: ::std::vec![
-                                ::ethers::core::abi::ethabi::Param {
-                                    name: ::std::string::String::new(),
-                                    kind: ::ethers::core::abi::ethabi::ParamType::Uint(8usize),
-                                    internal_type: ::core::option::Option::Some(
-                                        ::std::borrow::ToOwned::to_owned("uint8"),
-                                    ),
-                                },
-                            ],
-                            constant: ::core::option::Option::None,
-                            state_mutability: ::ethers::core::abi::ethabi::StateMutability::View,
-                        },
-                    ],
+                    ::std::vec![::ethers::core::abi::ethabi::Function {
+                        name: ::std::borrow::ToOwned::to_owned("decimals"),
+                        inputs: ::std::vec![],
+                        outputs: ::std::vec![::ethers::core::abi::ethabi::Param {
+                            name: ::std::string::String::new(),
+                            kind: ::ethers::core::abi::ethabi::ParamType::Uint(8usize),
+                            internal_type: ::core::option::Option::Some(
+                                ::std::borrow::ToOwned::to_owned("uint8"),
+                            ),
+                        },],
+                        constant: ::core::option::Option::None,
+                        state_mutability: ::ethers::core::abi::ethabi::StateMutability::View,
+                    },],
                 ),
                 (
                     ::std::borrow::ToOwned::to_owned("name"),
-                    ::std::vec![
-                        ::ethers::core::abi::ethabi::Function {
-                            name: ::std::borrow::ToOwned::to_owned("name"),
-                            inputs: ::std::vec![],
-                            outputs: ::std::vec![
-                                ::ethers::core::abi::ethabi::Param {
-                                    name: ::std::string::String::new(),
-                                    kind: ::ethers::core::abi::ethabi::ParamType::String,
-                                    internal_type: ::core::option::Option::Some(
-                                        ::std::borrow::ToOwned::to_owned("string"),
-                                    ),
-                                },
-                            ],
-                            constant: ::core::option::Option::None,
-                            state_mutability: ::ethers::core::abi::ethabi::StateMutability::View,
-                        },
-                    ],
+                    ::std::vec![::ethers::core::abi::ethabi::Function {
+                        name: ::std::borrow::ToOwned::to_owned("name"),
+                        inputs: ::std::vec![],
+                        outputs: ::std::vec![::ethers::core::abi::ethabi::Param {
+                            name: ::std::string::String::new(),
+                            kind: ::ethers::core::abi::ethabi::ParamType::String,
+                            internal_type: ::core::option::Option::Some(
+                                ::std::borrow::ToOwned::to_owned("string"),
+                            ),
+                        },],
+                        constant: ::core::option::Option::None,
+                        state_mutability: ::ethers::core::abi::ethabi::StateMutability::View,
+                    },],
                 ),
                 (
                     ::std::borrow::ToOwned::to_owned("nonces"),
-                    ::std::vec![
-                        ::ethers::core::abi::ethabi::Function {
-                            name: ::std::borrow::ToOwned::to_owned("nonces"),
-                            inputs: ::std::vec![
-                                ::ethers::core::abi::ethabi::Param {
-                                    name: ::std::string::String::new(),
-                                    kind: ::ethers::core::abi::ethabi::ParamType::Address,
-                                    internal_type: ::core::option::Option::Some(
-                                        ::std::borrow::ToOwned::to_owned("address"),
-                                    ),
-                                },
-                            ],
-                            outputs: ::std::vec![
-                                ::ethers::core::abi::ethabi::Param {
-                                    name: ::std::string::String::new(),
-                                    kind: ::ethers::core::abi::ethabi::ParamType::Uint(
-                                        256usize,
-                                    ),
-                                    internal_type: ::core::option::Option::Some(
-                                        ::std::borrow::ToOwned::to_owned("uint256"),
-                                    ),
-                                },
-                            ],
-                            constant: ::core::option::Option::None,
-                            state_mutability: ::ethers::core::abi::ethabi::StateMutability::View,
-                        },
-                    ],
+                    ::std::vec![::ethers::core::abi::ethabi::Function {
+                        name: ::std::borrow::ToOwned::to_owned("nonces"),
+                        inputs: ::std::vec![::ethers::core::abi::ethabi::Param {
+                            name: ::std::string::String::new(),
+                            kind: ::ethers::core::abi::ethabi::ParamType::Address,
+                            internal_type: ::core::option::Option::Some(
+                                ::std::borrow::ToOwned::to_owned("address"),
+                            ),
+                        },],
+                        outputs: ::std::vec![::ethers::core::abi::ethabi::Param {
+                            name: ::std::string::String::new(),
+                            kind: ::ethers::core::abi::ethabi::ParamType::Uint(256usize,),
+                            internal_type: ::core::option::Option::Some(
+                                ::std::borrow::ToOwned::to_owned("uint256"),
+                            ),
+                        },],
+                        constant: ::core::option::Option::None,
+                        state_mutability: ::ethers::core::abi::ethabi::StateMutability::View,
+                    },],
                 ),
                 (
                     ::std::borrow::ToOwned::to_owned("permit"),
-                    ::std::vec![
-                        ::ethers::core::abi::ethabi::Function {
-                            name: ::std::borrow::ToOwned::to_owned("permit"),
-                            inputs: ::std::vec![
-                                ::ethers::core::abi::ethabi::Param {
-                                    name: ::std::borrow::ToOwned::to_owned("owner"),
-                                    kind: ::ethers::core::abi::ethabi::ParamType::Address,
-                                    internal_type: ::core::option::Option::Some(
-                                        ::std::borrow::ToOwned::to_owned("address"),
-                                    ),
-                                },
-                                ::ethers::core::abi::ethabi::Param {
-                                    name: ::std::borrow::ToOwned::to_owned("spender"),
-                                    kind: ::ethers::core::abi::ethabi::ParamType::Address,
-                                    internal_type: ::core::option::Option::Some(
-                                        ::std::borrow::ToOwned::to_owned("address"),
-                                    ),
-                                },
-                                ::ethers::core::abi::ethabi::Param {
-                                    name: ::std::borrow::ToOwned::to_owned("value"),
-                                    kind: ::ethers::core::abi::ethabi::ParamType::Uint(
-                                        256usize,
-                                    ),
-                                    internal_type: ::core::option::Option::Some(
-                                        ::std::borrow::ToOwned::to_owned("uint256"),
-                                    ),
-                                },
-                                ::ethers::core::abi::ethabi::Param {
-                                    name: ::std::borrow::ToOwned::to_owned("deadline"),
-                                    kind: ::ethers::core::abi::ethabi::ParamType::Uint(
-                                        256usize,
-                                    ),
-                                    internal_type: ::core::option::Option::Some(
-                                        ::std::borrow::ToOwned::to_owned("uint256"),
-                                    ),
-                                },
-                                ::ethers::core::abi::ethabi::Param {
-                                    name: ::std::borrow::ToOwned::to_owned("v"),
-                                    kind: ::ethers::core::abi::ethabi::ParamType::Uint(8usize),
-                                    internal_type: ::core::option::Option::Some(
-                                        ::std::borrow::ToOwned::to_owned("uint8"),
-                                    ),
-                                },
-                                ::ethers::core::abi::ethabi::Param {
-                                    name: ::std::borrow::ToOwned::to_owned("r"),
-                                    kind: ::ethers::core::abi::ethabi::ParamType::FixedBytes(
-                                        32usize,
-                                    ),
-                                    internal_type: ::core::option::Option::Some(
-                                        ::std::borrow::ToOwned::to_owned("bytes32"),
-                                    ),
-                                },
-                                ::ethers::core::abi::ethabi::Param {
-                                    name: ::std::borrow::ToOwned::to_owned("s"),
-                                    kind: ::ethers::core::abi::ethabi::ParamType::FixedBytes(
-                                        32usize,
-                                    ),
-                                    internal_type: ::core::option::Option::Some(
-                                        ::std::borrow::ToOwned::to_owned("bytes32"),
-                                    ),
-                                },
-                            ],
-                            outputs: ::std::vec![],
-                            constant: ::core::option::Option::None,
-                            state_mutability: ::ethers::core::abi::ethabi::StateMutability::NonPayable,
-                        },
-                    ],
+                    ::std::vec![::ethers::core::abi::ethabi::Function {
+                        name: ::std::borrow::ToOwned::to_owned("permit"),
+                        inputs: ::std::vec![
+                            ::ethers::core::abi::ethabi::Param {
+                                name: ::std::borrow::ToOwned::to_owned("owner"),
+                                kind: ::ethers::core::abi::ethabi::ParamType::Address,
+                                internal_type: ::core::option::Option::Some(
+                                    ::std::borrow::ToOwned::to_owned("address"),
+                                ),
+                            },
+                            ::ethers::core::abi::ethabi::Param {
+                                name: ::std::borrow::ToOwned::to_owned("spender"),
+                                kind: ::ethers::core::abi::ethabi::ParamType::Address,
+                                internal_type: ::core::option::Option::Some(
+                                    ::std::borrow::ToOwned::to_owned("address"),
+                                ),
+                            },
+                            ::ethers::core::abi::ethabi::Param {
+                                name: ::std::borrow::ToOwned::to_owned("value"),
+                                kind: ::ethers::core::abi::ethabi::ParamType::Uint(256usize,),
+                                internal_type: ::core::option::Option::Some(
+                                    ::std::borrow::ToOwned::to_owned("uint256"),
+                                ),
+                            },
+                            ::ethers::core::abi::ethabi::Param {
+                                name: ::std::borrow::ToOwned::to_owned("deadline"),
+                                kind: ::ethers::core::abi::ethabi::ParamType::Uint(256usize,),
+                                internal_type: ::core::option::Option::Some(
+                                    ::std::borrow::ToOwned::to_owned("uint256"),
+                                ),
+                            },
+                            ::ethers::core::abi::ethabi::Param {
+                                name: ::std::borrow::ToOwned::to_owned("v"),
+                                kind: ::ethers::core::abi::ethabi::ParamType::Uint(8usize),
+                                internal_type: ::core::option::Option::Some(
+                                    ::std::borrow::ToOwned::to_owned("uint8"),
+                                ),
+                            },
+                            ::ethers::core::abi::ethabi::Param {
+                                name: ::std::borrow::ToOwned::to_owned("r"),
+                                kind: ::ethers::core::abi::ethabi::ParamType::FixedBytes(32usize,),
+                                internal_type: ::core::option::Option::Some(
+                                    ::std::borrow::ToOwned::to_owned("bytes32"),
+                                ),
+                            },
+                            ::ethers::core::abi::ethabi::Param {
+                                name: ::std::borrow::ToOwned::to_owned("s"),
+                                kind: ::ethers::core::abi::ethabi::ParamType::FixedBytes(32usize,),
+                                internal_type: ::core::option::Option::Some(
+                                    ::std::borrow::ToOwned::to_owned("bytes32"),
+                                ),
+                            },
+                        ],
+                        outputs: ::std::vec![],
+                        constant: ::core::option::Option::None,
+                        state_mutability: ::ethers::core::abi::ethabi::StateMutability::NonPayable,
+                    },],
                 ),
                 (
                     ::std::borrow::ToOwned::to_owned("symbol"),
-                    ::std::vec![
-                        ::ethers::core::abi::ethabi::Function {
-                            name: ::std::borrow::ToOwned::to_owned("symbol"),
-                            inputs: ::std::vec![],
-                            outputs: ::std::vec![
-                                ::ethers::core::abi::ethabi::Param {
-                                    name: ::std::string::String::new(),
-                                    kind: ::ethers::core::abi::ethabi::ParamType::String,
-                                    internal_type: ::core::option::Option::Some(
-                                        ::std::borrow::ToOwned::to_owned("string"),
-                                    ),
-                                },
-                            ],
-                            constant: ::core::option::Option::None,
-                            state_mutability: ::ethers::core::abi::ethabi::StateMutability::View,
-                        },
-                    ],
+                    ::std::vec![::ethers::core::abi::ethabi::Function {
+                        name: ::std::borrow::ToOwned::to_owned("symbol"),
+                        inputs: ::std::vec![],
+                        outputs: ::std::vec![::ethers::core::abi::ethabi::Param {
+                            name: ::std::string::String::new(),
+                            kind: ::ethers::core::abi::ethabi::ParamType::String,
+                            internal_type: ::core::option::Option::Some(
+                                ::std::borrow::ToOwned::to_owned("string"),
+                            ),
+                        },],
+                        constant: ::core::option::Option::None,
+                        state_mutability: ::ethers::core::abi::ethabi::StateMutability::View,
+                    },],
                 ),
                 (
                     ::std::borrow::ToOwned::to_owned("totalSupply"),
-                    ::std::vec![
-                        ::ethers::core::abi::ethabi::Function {
-                            name: ::std::borrow::ToOwned::to_owned("totalSupply"),
-                            inputs: ::std::vec![],
-                            outputs: ::std::vec![
-                                ::ethers::core::abi::ethabi::Param {
-                                    name: ::std::string::String::new(),
-                                    kind: ::ethers::core::abi::ethabi::ParamType::Uint(
-                                        256usize,
-                                    ),
-                                    internal_type: ::core::option::Option::Some(
-                                        ::std::borrow::ToOwned::to_owned("uint256"),
-                                    ),
-                                },
-                            ],
-                            constant: ::core::option::Option::None,
-                            state_mutability: ::ethers::core::abi::ethabi::StateMutability::View,
-                        },
-                    ],
+                    ::std::vec![::ethers::core::abi::ethabi::Function {
+                        name: ::std::borrow::ToOwned::to_owned("totalSupply"),
+                        inputs: ::std::vec![],
+                        outputs: ::std::vec![::ethers::core::abi::ethabi::Param {
+                            name: ::std::string::String::new(),
+                            kind: ::ethers::core::abi::ethabi::ParamType::Uint(256usize,),
+                            internal_type: ::core::option::Option::Some(
+                                ::std::borrow::ToOwned::to_owned("uint256"),
+                            ),
+                        },],
+                        constant: ::core::option::Option::None,
+                        state_mutability: ::ethers::core::abi::ethabi::StateMutability::View,
+                    },],
                 ),
                 (
                     ::std::borrow::ToOwned::to_owned("transfer"),
-                    ::std::vec![
-                        ::ethers::core::abi::ethabi::Function {
-                            name: ::std::borrow::ToOwned::to_owned("transfer"),
-                            inputs: ::std::vec![
-                                ::ethers::core::abi::ethabi::Param {
-                                    name: ::std::borrow::ToOwned::to_owned("to"),
-                                    kind: ::ethers::core::abi::ethabi::ParamType::Address,
-                                    internal_type: ::core::option::Option::Some(
-                                        ::std::borrow::ToOwned::to_owned("address"),
-                                    ),
-                                },
-                                ::ethers::core::abi::ethabi::Param {
-                                    name: ::std::borrow::ToOwned::to_owned("amount"),
-                                    kind: ::ethers::core::abi::ethabi::ParamType::Uint(
-                                        256usize,
-                                    ),
-                                    internal_type: ::core::option::Option::Some(
-                                        ::std::borrow::ToOwned::to_owned("uint256"),
-                                    ),
-                                },
-                            ],
-                            outputs: ::std::vec![
-                                ::ethers::core::abi::ethabi::Param {
-                                    name: ::std::string::String::new(),
-                                    kind: ::ethers::core::abi::ethabi::ParamType::Bool,
-                                    internal_type: ::core::option::Option::Some(
-                                        ::std::borrow::ToOwned::to_owned("bool"),
-                                    ),
-                                },
-                            ],
-                            constant: ::core::option::Option::None,
-                            state_mutability: ::ethers::core::abi::ethabi::StateMutability::NonPayable,
-                        },
-                    ],
+                    ::std::vec![::ethers::core::abi::ethabi::Function {
+                        name: ::std::borrow::ToOwned::to_owned("transfer"),
+                        inputs: ::std::vec![
+                            ::ethers::core::abi::ethabi::Param {
+                                name: ::std::borrow::ToOwned::to_owned("to"),
+                                kind: ::ethers::core::abi::ethabi::ParamType::Address,
+                                internal_type: ::core::option::Option::Some(
+                                    ::std::borrow::ToOwned::to_owned("address"),
+                                ),
+                            },
+                            ::ethers::core::abi::ethabi::Param {
+                                name: ::std::borrow::ToOwned::to_owned("amount"),
+                                kind: ::ethers::core::abi::ethabi::ParamType::Uint(256usize,),
+                                internal_type: ::core::option::Option::Some(
+                                    ::std::borrow::ToOwned::to_owned("uint256"),
+                                ),
+                            },
+                        ],
+                        outputs: ::std::vec![::ethers::core::abi::ethabi::Param {
+                            name: ::std::string::String::new(),
+                            kind: ::ethers::core::abi::ethabi::ParamType::Bool,
+                            internal_type: ::core::option::Option::Some(
+                                ::std::borrow::ToOwned::to_owned("bool"),
+                            ),
+                        },],
+                        constant: ::core::option::Option::None,
+                        state_mutability: ::ethers::core::abi::ethabi::StateMutability::NonPayable,
+                    },],
                 ),
                 (
                     ::std::borrow::ToOwned::to_owned("transferFrom"),
-                    ::std::vec![
-                        ::ethers::core::abi::ethabi::Function {
-                            name: ::std::borrow::ToOwned::to_owned("transferFrom"),
-                            inputs: ::std::vec![
-                                ::ethers::core::abi::ethabi::Param {
-                                    name: ::std::borrow::ToOwned::to_owned("from"),
-                                    kind: ::ethers::core::abi::ethabi::ParamType::Address,
-                                    internal_type: ::core::option::Option::Some(
-                                        ::std::borrow::ToOwned::to_owned("address"),
-                                    ),
-                                },
-                                ::ethers::core::abi::ethabi::Param {
-                                    name: ::std::borrow::ToOwned::to_owned("to"),
-                                    kind: ::ethers::core::abi::ethabi::ParamType::Address,
-                                    internal_type: ::core::option::Option::Some(
-                                        ::std::borrow::ToOwned::to_owned("address"),
-                                    ),
-                                },
-                                ::ethers::core::abi::ethabi::Param {
-                                    name: ::std::borrow::ToOwned::to_owned("amount"),
-                                    kind: ::ethers::core::abi::ethabi::ParamType::Uint(
-                                        256usize,
-                                    ),
-                                    internal_type: ::core::option::Option::Some(
-                                        ::std::borrow::ToOwned::to_owned("uint256"),
-                                    ),
-                                },
-                            ],
-                            outputs: ::std::vec![
-                                ::ethers::core::abi::ethabi::Param {
-                                    name: ::std::string::String::new(),
-                                    kind: ::ethers::core::abi::ethabi::ParamType::Bool,
-                                    internal_type: ::core::option::Option::Some(
-                                        ::std::borrow::ToOwned::to_owned("bool"),
-                                    ),
-                                },
-                            ],
-                            constant: ::core::option::Option::None,
-                            state_mutability: ::ethers::core::abi::ethabi::StateMutability::NonPayable,
-                        },
-                    ],
+                    ::std::vec![::ethers::core::abi::ethabi::Function {
+                        name: ::std::borrow::ToOwned::to_owned("transferFrom"),
+                        inputs: ::std::vec![
+                            ::ethers::core::abi::ethabi::Param {
+                                name: ::std::borrow::ToOwned::to_owned("from"),
+                                kind: ::ethers::core::abi::ethabi::ParamType::Address,
+                                internal_type: ::core::option::Option::Some(
+                                    ::std::borrow::ToOwned::to_owned("address"),
+                                ),
+                            },
+                            ::ethers::core::abi::ethabi::Param {
+                                name: ::std::borrow::ToOwned::to_owned("to"),
+                                kind: ::ethers::core::abi::ethabi::ParamType::Address,
+                                internal_type: ::core::option::Option::Some(
+                                    ::std::borrow::ToOwned::to_owned("address"),
+                                ),
+                            },
+                            ::ethers::core::abi::ethabi::Param {
+                                name: ::std::borrow::ToOwned::to_owned("amount"),
+                                kind: ::ethers::core::abi::ethabi::ParamType::Uint(256usize,),
+                                internal_type: ::core::option::Option::Some(
+                                    ::std::borrow::ToOwned::to_owned("uint256"),
+                                ),
+                            },
+                        ],
+                        outputs: ::std::vec![::ethers::core::abi::ethabi::Param {
+                            name: ::std::string::String::new(),
+                            kind: ::ethers::core::abi::ethabi::ParamType::Bool,
+                            internal_type: ::core::option::Option::Some(
+                                ::std::borrow::ToOwned::to_owned("bool"),
+                            ),
+                        },],
+                        constant: ::core::option::Option::None,
+                        state_mutability: ::ethers::core::abi::ethabi::StateMutability::NonPayable,
+                    },],
                 ),
             ]),
             events: ::core::convert::From::from([
                 (
                     ::std::borrow::ToOwned::to_owned("Approval"),
-                    ::std::vec![
-                        ::ethers::core::abi::ethabi::Event {
-                            name: ::std::borrow::ToOwned::to_owned("Approval"),
-                            inputs: ::std::vec![
-                                ::ethers::core::abi::ethabi::EventParam {
-                                    name: ::std::borrow::ToOwned::to_owned("owner"),
-                                    kind: ::ethers::core::abi::ethabi::ParamType::Address,
-                                    indexed: true,
-                                },
-                                ::ethers::core::abi::ethabi::EventParam {
-                                    name: ::std::borrow::ToOwned::to_owned("spender"),
-                                    kind: ::ethers::core::abi::ethabi::ParamType::Address,
-                                    indexed: true,
-                                },
-                                ::ethers::core::abi::ethabi::EventParam {
-                                    name: ::std::borrow::ToOwned::to_owned("amount"),
-                                    kind: ::ethers::core::abi::ethabi::ParamType::Uint(
-                                        256usize,
-                                    ),
-                                    indexed: false,
-                                },
-                            ],
-                            anonymous: false,
-                        },
-                    ],
+                    ::std::vec![::ethers::core::abi::ethabi::Event {
+                        name: ::std::borrow::ToOwned::to_owned("Approval"),
+                        inputs: ::std::vec![
+                            ::ethers::core::abi::ethabi::EventParam {
+                                name: ::std::borrow::ToOwned::to_owned("owner"),
+                                kind: ::ethers::core::abi::ethabi::ParamType::Address,
+                                indexed: true,
+                            },
+                            ::ethers::core::abi::ethabi::EventParam {
+                                name: ::std::borrow::ToOwned::to_owned("spender"),
+                                kind: ::ethers::core::abi::ethabi::ParamType::Address,
+                                indexed: true,
+                            },
+                            ::ethers::core::abi::ethabi::EventParam {
+                                name: ::std::borrow::ToOwned::to_owned("amount"),
+                                kind: ::ethers::core::abi::ethabi::ParamType::Uint(256usize,),
+                                indexed: false,
+                            },
+                        ],
+                        anonymous: false,
+                    },],
                 ),
                 (
                     ::std::borrow::ToOwned::to_owned("Transfer"),
-                    ::std::vec![
-                        ::ethers::core::abi::ethabi::Event {
-                            name: ::std::borrow::ToOwned::to_owned("Transfer"),
-                            inputs: ::std::vec![
-                                ::ethers::core::abi::ethabi::EventParam {
-                                    name: ::std::borrow::ToOwned::to_owned("from"),
-                                    kind: ::ethers::core::abi::ethabi::ParamType::Address,
-                                    indexed: true,
-                                },
-                                ::ethers::core::abi::ethabi::EventParam {
-                                    name: ::std::borrow::ToOwned::to_owned("to"),
-                                    kind: ::ethers::core::abi::ethabi::ParamType::Address,
-                                    indexed: true,
-                                },
-                                ::ethers::core::abi::ethabi::EventParam {
-                                    name: ::std::borrow::ToOwned::to_owned("amount"),
-                                    kind: ::ethers::core::abi::ethabi::ParamType::Uint(
-                                        256usize,
-                                    ),
-                                    indexed: false,
-                                },
-                            ],
-                            anonymous: false,
-                        },
-                    ],
+                    ::std::vec![::ethers::core::abi::ethabi::Event {
+                        name: ::std::borrow::ToOwned::to_owned("Transfer"),
+                        inputs: ::std::vec![
+                            ::ethers::core::abi::ethabi::EventParam {
+                                name: ::std::borrow::ToOwned::to_owned("from"),
+                                kind: ::ethers::core::abi::ethabi::ParamType::Address,
+                                indexed: true,
+                            },
+                            ::ethers::core::abi::ethabi::EventParam {
+                                name: ::std::borrow::ToOwned::to_owned("to"),
+                                kind: ::ethers::core::abi::ethabi::ParamType::Address,
+                                indexed: true,
+                            },
+                            ::ethers::core::abi::ethabi::EventParam {
+                                name: ::std::borrow::ToOwned::to_owned("amount"),
+                                kind: ::ethers::core::abi::ethabi::ParamType::Uint(256usize,),
+                                indexed: false,
+                            },
+                        ],
+                        anonymous: false,
+                    },],
                 ),
             ]),
             errors: ::std::collections::BTreeMap::new(),
@@ -478,27 +394,19 @@
             fallback: false,
         }
     }
-    ///The parsed JSON ABI of the contract.
-<<<<<<< HEAD
-    pub static COIN_ABI: ::ethers::contract::Lazy<::ethers::core::abi::Abi> = ::ethers::contract::Lazy::new(
-        __abi,
-    );
-=======
+    /// The parsed JSON ABI of the contract.
     pub static COIN_ABI: ::ethers::contract::Lazy<::ethers::core::abi::Abi> =
         ::ethers::contract::Lazy::new(__abi);
->>>>>>> 42951e79
     #[rustfmt::skip]
     const __BYTECODE: &[u8] = b"`\xE0`@R4\x80\x15b\0\0^W`@QbF\x1B\xCD`\xE5\x1B\x81R` `\x04\x82\x01R`\"`$\x82\x01R\x7FEther sent to non-payable functi`D\x82\x01\x90\x81Ra7\xB7`\xF1\x1B`d\x83\x01R`\x84\x82\xFD[P`@Qb\0\x10\x118\x03\x80b\0\x10\x11\x839\x81\x01`@\x81\x90Rb\0\0\x81\x91b\0\x02\x17V[`@Q\x80`@\x01`@R\x80`\x04\x81R` \x01c!\xB7\xB4\xB7`\xE1\x1B\x81RP`@Q\x80`@\x01`@R\x80`\x04\x81R` \x01c!\xA7\xA4\xA7`\xE1\x1B\x81RP`\x12\x82`\0\x90\x81b\0\0\xCE\x91\x90b\0\x03!V[P`\x01b\0\0\xDD\x83\x82b\0\x03!V[P`\xFF\x81\x16`\x80RF`\xA0Rb\0\0\xF3b\0\x01\x0EV[`\xC0RPb\0\x01\x07\x91P3\x90P\x82b\0\x01\xAAV[Pb\0\x04\x93V[`\0\x7F\x8Bs\xC3\xC6\x9B\xB8\xFE=Q.\xCCL\xF7Y\xCCy#\x9F{\x17\x9B\x0F\xFA\xCA\xA9\xA7]R+9@\x0F`\0`@Qb\0\x01B\x91\x90b\0\x03\xEDV[`@\x80Q\x91\x82\x90\x03\x82 ` \x83\x01\x93\x90\x93R\x81\x01\x91\x90\x91R\x7F\xC8\x9E\xFD\xAAT\xC0\xF2\x0Cz\xDFa(\x82\xDF\tP\xF5\xA9Qc~\x03\x07\xCD\xCBLg/)\x8B\x8B\xC6``\x82\x01RF`\x80\x82\x01R0`\xA0\x82\x01R`\xC0\x01`@Q` \x81\x83\x03\x03\x81R\x90`@R\x80Q\x90` \x01 \x90P\x90V[\x80`\x02`\0\x82\x82Tb\0\x01\xBE\x91\x90b\0\x04kV[\x90\x91UPP`\x01`\x01`\xA0\x1B\x03\x82\x16`\0\x81\x81R`\x03` \x90\x81R`@\x80\x83 \x80T\x86\x01\x90UQ\x84\x81R\x7F\xDD\xF2R\xAD\x1B\xE2\xC8\x9Bi\xC2\xB0h\xFC7\x8D\xAA\x95+\xA7\xF1c\xC4\xA1\x16(\xF5ZM\xF5#\xB3\xEF\x91\x01`@Q\x80\x91\x03\x90\xA3PPV[`\0` \x82\x84\x03\x12\x15b\0\x02uW`@QbF\x1B\xCD`\xE5\x1B\x81R` `\x04\x82\x01R`\"`$\x82\x01R\x7FABI decoding: tuple data too sho`D\x82\x01Ra\x1C\x9D`\xF2\x1B`d\x82\x01R`\x84\x81\xFD[PQ\x91\x90PV[cNH{q`\xE0\x1B`\0R`A`\x04R`$`\0\xFD[`\x01\x81\x81\x1C\x90\x82\x16\x80b\0\x02\xA7W`\x7F\x82\x16\x91P[` \x82\x10\x81\x03b\0\x02\xC8WcNH{q`\xE0\x1B`\0R`\"`\x04R`$`\0\xFD[P\x91\x90PV[`\x1F\x82\x11\x15b\0\x03\x1CW`\0\x81\x81R` \x81 `\x1F\x85\x01`\x05\x1C\x81\x01` \x86\x10\x15b\0\x02\xF7WP\x80[`\x1F\x85\x01`\x05\x1C\x82\x01\x91P[\x81\x81\x10\x15b\0\x03\x18W\x82\x81U`\x01\x01b\0\x03\x03V[PPP[PPPV[\x81Q`\x01`\x01`@\x1B\x03\x81\x11\x15b\0\x03=Wb\0\x03=b\0\x02|V[b\0\x03U\x81b\0\x03N\x84Tb\0\x02\x92V[\x84b\0\x02\xCEV[` \x80`\x1F\x83\x11`\x01\x81\x14b\0\x03\x8DW`\0\x84\x15b\0\x03tWP\x85\x83\x01Q[`\0\x19`\x03\x86\x90\x1B\x1C\x19\x16`\x01\x85\x90\x1B\x17\x85Ub\0\x03\x18V[`\0\x85\x81R` \x81 `\x1F\x19\x86\x16\x91[\x82\x81\x10\x15b\0\x03\xBEW\x88\x86\x01Q\x82U\x94\x84\x01\x94`\x01\x90\x91\x01\x90\x84\x01b\0\x03\x9DV[P\x85\x82\x10\x15b\0\x03\xDDW\x87\x85\x01Q`\0\x19`\x03\x88\x90\x1B`\xF8\x16\x1C\x19\x16\x81U[PPPPP`\x01\x90\x81\x1B\x01\x90UPV[`\0\x80\x83Tb\0\x03\xFD\x81b\0\x02\x92V[`\x01\x82\x81\x16\x80\x15b\0\x04\x18W`\x01\x81\x14b\0\x04.Wb\0\x04_V[`\xFF\x19\x84\x16\x87R\x82\x15\x15\x83\x02\x87\x01\x94Pb\0\x04_V[\x87`\0R` \x80`\0 `\0[\x85\x81\x10\x15b\0\x04VW\x81T\x8A\x82\x01R\x90\x84\x01\x90\x82\x01b\0\x04;V[PPP\x82\x87\x01\x94P[P\x92\x96\x95PPPPPPV[\x80\x82\x01\x80\x82\x11\x15b\0\x04\x8DWcNH{q`\xE0\x1B`\0R`\x11`\x04R`$`\0\xFD[\x92\x91PPV[`\x80Q`\xA0Q`\xC0Qa\x0BNb\0\x04\xC3`\09`\0a\x04\xD3\x01R`\0a\x04\x9E\x01R`\0a\x01\xD6\x01Ra\x0BN`\0\xF3\xFE`\x80`@R4\x80\x15a\0]W`@QbF\x1B\xCD`\xE5\x1B\x81R` `\x04\x82\x01R`\"`$\x82\x01R\x7FEther sent to non-payable functi`D\x82\x01\x90\x81Ra7\xB7`\xF1\x1B`d\x83\x01R`\x84\x82\xFD[P`\x046\x10a\x01\x01W`\x005`\xE0\x1C\x80cp\xA0\x821\x11a\0\xBEW\x80cp\xA0\x821\x14a\x02\x12W\x80c~\xCE\xBE\0\x14a\x022W\x80c\x95\xD8\x9BA\x14a\x02RW\x80c\xA9\x05\x9C\xBB\x14a\x02ZW\x80c\xD5\x05\xAC\xCF\x14a\x02mW\x80c\xDDb\xED>\x14a\x02\x82Wa\x01\x01V[\x80c\x06\xFD\xDE\x03\x14a\x01fW\x80c\t^\xA7\xB3\x14a\x01\x84W\x80c\x18\x16\r\xDD\x14a\x01\xA7W\x80c#\xB8r\xDD\x14a\x01\xBEW\x80c1<\xE5g\x14a\x01\xD1W\x80c6D\xE5\x15\x14a\x02\nW[`@QbF\x1B\xCD`\xE5\x1B\x81R` `\x04\x82\x01R`5`$\x82\x01R\x7FContract does not have fallback `D\x82\x01\x90\x81Rtnor receive functions`X\x1B`d\x83\x01R`\x84\x82\xFD[a\x01na\x02\xADV[`@Qa\x01{\x91\x90a\x08]V[`@Q\x80\x91\x03\x90\xF3[a\x01\x97a\x01\x926`\x04a\t\x17V[a\x03;V[`@Q\x90\x15\x15\x81R` \x01a\x01{V[a\x01\xB0`\x02T\x81V[`@Q\x90\x81R` \x01a\x01{V[a\x01\x97a\x01\xCC6`\x04a\tDV[a\x03\xA8V[a\x01\xF8\x7F\0\0\0\0\0\0\0\0\0\0\0\0\0\0\0\0\0\0\0\0\0\0\0\0\0\0\0\0\0\0\0\0\x81V[`@Q`\xFF\x90\x91\x16\x81R` \x01a\x01{V[a\x01\xB0a\x04\x9AV[a\x01\xB0a\x02 6`\x04a\t\x83V[`\x03` R`\0\x90\x81R`@\x90 T\x81V[a\x01\xB0a\x02@6`\x04a\t\x83V[`\x05` R`\0\x90\x81R`@\x90 T\x81V[a\x01na\x04\xF5V[a\x01\x97a\x02h6`\x04a\t\x17V[a\x05\x02V[a\x02\x80a\x02{6`\x04a\t\xA8V[a\x05zV[\0[a\x01\xB0a\x02\x906`\x04a\n\x1EV[`\x04` \x90\x81R`\0\x92\x83R`@\x80\x84 \x90\x91R\x90\x82R\x90 T\x81V[`\0\x80Ta\x02\xBA\x90a\nTV[\x80`\x1F\x01` \x80\x91\x04\x02` \x01`@Q\x90\x81\x01`@R\x80\x92\x91\x90\x81\x81R` \x01\x82\x80Ta\x02\xE6\x90a\nTV[\x80\x15a\x033W\x80`\x1F\x10a\x03\x08Wa\x01\0\x80\x83T\x04\x02\x83R\x91` \x01\x91a\x033V[\x82\x01\x91\x90`\0R` `\0 \x90[\x81T\x81R\x90`\x01\x01\x90` \x01\x80\x83\x11a\x03\x16W\x82\x90\x03`\x1F\x16\x82\x01\x91[PPPPP\x81V[3`\0\x81\x81R`\x04` \x90\x81R`@\x80\x83 `\x01`\x01`\xA0\x1B\x03\x87\x16\x80\x85R\x92R\x80\x83 \x85\x90UQ\x91\x92\x90\x91\x7F\x8C[\xE1\xE5\xEB\xEC}[\xD1OqB}\x1E\x84\xF3\xDD\x03\x14\xC0\xF7\xB2)\x1E[ \n\xC8\xC7\xC3\xB9%\x90a\x03\x96\x90\x86\x81R` \x01\x90V[`@Q\x80\x91\x03\x90\xA3P`\x01[\x92\x91PPV[`\x01`\x01`\xA0\x1B\x03\x83\x16`\0\x90\x81R`\x04` \x90\x81R`@\x80\x83 3\x84R\x90\x91R\x81 T`\0\x19\x81\x14a\x04\x04Wa\x03\xDF\x83\x82a\n\x8EV[`\x01`\x01`\xA0\x1B\x03\x86\x16`\0\x90\x81R`\x04` \x90\x81R`@\x80\x83 3\x84R\x90\x91R\x90 U[`\x01`\x01`\xA0\x1B\x03\x85\x16`\0\x90\x81R`\x03` R`@\x81 \x80T\x85\x92\x90a\x04,\x90\x84\x90a\n\x8EV[\x90\x91UPP`\x01`\x01`\xA0\x1B\x03\x80\x85\x16`\0\x81\x81R`\x03` R`@\x90\x81\x90 \x80T\x87\x01\x90UQ\x90\x91\x87\x16\x90\x7F\xDD\xF2R\xAD\x1B\xE2\xC8\x9Bi\xC2\xB0h\xFC7\x8D\xAA\x95+\xA7\xF1c\xC4\xA1\x16(\xF5ZM\xF5#\xB3\xEF\x90a\x04\x87\x90\x87\x81R` \x01\x90V[`@Q\x80\x91\x03\x90\xA3P`\x01\x94\x93PPPPV[`\0\x7F\0\0\0\0\0\0\0\0\0\0\0\0\0\0\0\0\0\0\0\0\0\0\0\0\0\0\0\0\0\0\0\0F\x14a\x04\xD0Wa\x04\xCBa\x07\xC3V[\x90P\x90V[P\x7F\0\0\0\0\0\0\0\0\0\0\0\0\0\0\0\0\0\0\0\0\0\0\0\0\0\0\0\0\0\0\0\0\x90V[`\x01\x80Ta\x02\xBA\x90a\nTV[3`\0\x90\x81R`\x03` R`@\x81 \x80T\x83\x91\x90\x83\x90a\x05#\x90\x84\x90a\n\x8EV[\x90\x91UPP`\x01`\x01`\xA0\x1B\x03\x83\x16`\0\x81\x81R`\x03` R`@\x90\x81\x90 \x80T\x85\x01\x90UQ3\x90\x7F\xDD\xF2R\xAD\x1B\xE2\xC8\x9Bi\xC2\xB0h\xFC7\x8D\xAA\x95+\xA7\xF1c\xC4\xA1\x16(\xF5ZM\xF5#\xB3\xEF\x90a\x03\x96\x90\x86\x81R` \x01\x90V[B\x84\x10\x15a\x05\xCFW`@QbF\x1B\xCD`\xE5\x1B\x81R` `\x04\x82\x01R`\x17`$\x82\x01R\x7FPERMIT_DEADLINE_EXPIRED\0\0\0\0\0\0\0\0\0`D\x82\x01R`d\x01[`@Q\x80\x91\x03\x90\xFD[`\0`\x01a\x05\xDBa\x04\x9AV[`\x01`\x01`\xA0\x1B\x03\x8A\x81\x16`\0\x81\x81R`\x05` \x90\x81R`@\x91\x82\x90 \x80T`\x01\x81\x01\x90\x91U\x82Q\x7Fnq\xED\xAE\x12\xB1\xB9\x7FM\x1F`7\x0F\xEF\x10\x10_\xA2\xFA\xAE\x01&\x11J\x16\x9Cd\x84]a&\xC9\x81\x84\x01R\x80\x84\x01\x94\x90\x94R\x93\x8D\x16``\x84\x01R`\x80\x83\x01\x8C\x90R`\xA0\x83\x01\x93\x90\x93R`\xC0\x80\x83\x01\x8B\x90R\x81Q\x80\x84\x03\x90\x91\x01\x81R`\xE0\x83\x01\x90\x91R\x80Q\x92\x01\x91\x90\x91 a\x19\x01`\xF0\x1Ba\x01\0\x83\x01Ra\x01\x02\x82\x01\x92\x90\x92Ra\x01\"\x81\x01\x91\x90\x91Ra\x01B\x01`@\x80Q`\x1F\x19\x81\x84\x03\x01\x81R\x82\x82R\x80Q` \x91\x82\x01 `\0\x84R\x90\x83\x01\x80\x83RR`\xFF\x87\x16\x90\x82\x01R``\x81\x01\x85\x90R`\x80\x81\x01\x84\x90R`\xA0\x01` `@Q` \x81\x03\x90\x80\x84\x03\x90\x85Z\xFA\x15\x80\x15a\x06\xE7W=`\0\x80>=`\0\xFD[PP`@Q`\x1F\x19\x01Q\x91PP`\x01`\x01`\xA0\x1B\x03\x81\x16\x15\x80\x15\x90a\x07\x1DWP\x87`\x01`\x01`\xA0\x1B\x03\x16\x81`\x01`\x01`\xA0\x1B\x03\x16\x14[a\x07ZW`@QbF\x1B\xCD`\xE5\x1B\x81R` `\x04\x82\x01R`\x0E`$\x82\x01Rm$\xA7+ \xA6$\xA2/\xA9\xA4\xA3\xA7\"\xA9`\x91\x1B`D\x82\x01R`d\x01a\x05\xC6V[`\x01`\x01`\xA0\x1B\x03\x90\x81\x16`\0\x90\x81R`\x04` \x90\x81R`@\x80\x83 \x8A\x85\x16\x80\x85R\x90\x83R\x92\x81\x90 \x89\x90UQ\x88\x81R\x91\x92\x8A\x16\x91\x7F\x8C[\xE1\xE5\xEB\xEC}[\xD1OqB}\x1E\x84\xF3\xDD\x03\x14\xC0\xF7\xB2)\x1E[ \n\xC8\xC7\xC3\xB9%\x91\x01`@Q\x80\x91\x03\x90\xA3PPPPPPPV[`\0\x7F\x8Bs\xC3\xC6\x9B\xB8\xFE=Q.\xCCL\xF7Y\xCCy#\x9F{\x17\x9B\x0F\xFA\xCA\xA9\xA7]R+9@\x0F`\0`@Qa\x07\xF5\x91\x90a\n\xAFV[`@\x80Q\x91\x82\x90\x03\x82 ` \x83\x01\x93\x90\x93R\x81\x01\x91\x90\x91R\x7F\xC8\x9E\xFD\xAAT\xC0\xF2\x0Cz\xDFa(\x82\xDF\tP\xF5\xA9Qc~\x03\x07\xCD\xCBLg/)\x8B\x8B\xC6``\x82\x01RF`\x80\x82\x01R0`\xA0\x82\x01R`\xC0\x01`@Q` \x81\x83\x03\x03\x81R\x90`@R\x80Q\x90` \x01 \x90P\x90V[`\0` \x80\x83R\x83Q\x80\x82\x85\x01R`\0[\x81\x81\x10\x15a\x08\x8AW\x85\x81\x01\x83\x01Q\x85\x82\x01`@\x01R\x82\x01a\x08nV[P`\0`@\x82\x86\x01\x01R`@`\x1F\x19`\x1F\x83\x01\x16\x85\x01\x01\x92PPP\x92\x91PPV[`@QbF\x1B\xCD`\xE5\x1B\x81R` `\x04\x82\x01R`\"`$\x82\x01R\x7FABI decoding: tuple data too sho`D\x82\x01Ra\x1C\x9D`\xF2\x1B`d\x82\x01R`\x84\x81\xFD[\x805`\x01`\x01`\xA0\x1B\x03\x81\x16\x81\x14a\t\x12W`\0\x80\xFD[\x91\x90PV[`\0\x80`@\x83\x85\x03\x12\x15a\t-Wa\t-a\x08\xABV[a\t6\x83a\x08\xFBV[\x94` \x93\x90\x93\x015\x93PPPV[`\0\x80`\0``\x84\x86\x03\x12\x15a\t\\Wa\t\\a\x08\xABV[a\te\x84a\x08\xFBV[\x92Pa\ts` \x85\x01a\x08\xFBV[\x91P`@\x84\x015\x90P\x92P\x92P\x92V[`\0` \x82\x84\x03\x12\x15a\t\x98Wa\t\x98a\x08\xABV[a\t\xA1\x82a\x08\xFBV[\x93\x92PPPV[`\0\x80`\0\x80`\0\x80`\0`\xE0\x88\x8A\x03\x12\x15a\t\xC6Wa\t\xC6a\x08\xABV[a\t\xCF\x88a\x08\xFBV[\x96Pa\t\xDD` \x89\x01a\x08\xFBV[\x95P`@\x88\x015\x94P``\x88\x015\x93P`\x80\x88\x015`\xFF\x81\x16\x81\x14a\n\x01W`\0\x80\xFD[\x96\x99\x95\x98P\x93\x96\x92\x95\x94`\xA0\x84\x015\x94P`\xC0\x90\x93\x015\x92\x91PPV[`\0\x80`@\x83\x85\x03\x12\x15a\n4Wa\n4a\x08\xABV[a\n=\x83a\x08\xFBV[\x91Pa\nK` \x84\x01a\x08\xFBV[\x90P\x92P\x92\x90PV[`\x01\x81\x81\x1C\x90\x82\x16\x80a\nhW`\x7F\x82\x16\x91P[` \x82\x10\x81\x03a\n\x88WcNH{q`\xE0\x1B`\0R`\"`\x04R`$`\0\xFD[P\x91\x90PV[\x81\x81\x03\x81\x81\x11\x15a\x03\xA2WcNH{q`\xE0\x1B`\0R`\x11`\x04R`$`\0\xFD[`\0\x80\x83T\x81`\x01\x82\x81\x1C\x91P\x80\x83\x16\x80a\n\xCBW`\x7F\x83\x16\x92P[` \x80\x84\x10\x82\x03a\n\xEAWcNH{q`\xE0\x1B\x86R`\"`\x04R`$\x86\xFD[\x81\x80\x15a\n\xFEW`\x01\x81\x14a\x0B\x13Wa\x0B@V[`\xFF\x19\x86\x16\x89R\x84\x15\x15\x85\x02\x89\x01\x96Pa\x0B@V[`\0\x8A\x81R` \x90 `\0[\x86\x81\x10\x15a\x0B8W\x81T\x8B\x82\x01R\x90\x85\x01\x90\x83\x01a\x0B\x1FV[PP\x84\x89\x01\x96P[P\x94\x98\x97PPPPPPPPV";
     /// The bytecode of the contract.
-    pub static COIN_BYTECODE: ::ethers::core::types::Bytes = ::ethers::core::types::Bytes::from_static(
-        __BYTECODE,
-    );
+    pub static COIN_BYTECODE: ::ethers::core::types::Bytes =
+        ::ethers::core::types::Bytes::from_static(__BYTECODE);
     #[rustfmt::skip]
     const __DEPLOYED_BYTECODE: &[u8] = b"`\x80`@R4\x80\x15a\0]W`@QbF\x1B\xCD`\xE5\x1B\x81R` `\x04\x82\x01R`\"`$\x82\x01R\x7FEther sent to non-payable functi`D\x82\x01\x90\x81Ra7\xB7`\xF1\x1B`d\x83\x01R`\x84\x82\xFD[P`\x046\x10a\x01\x01W`\x005`\xE0\x1C\x80cp\xA0\x821\x11a\0\xBEW\x80cp\xA0\x821\x14a\x02\x12W\x80c~\xCE\xBE\0\x14a\x022W\x80c\x95\xD8\x9BA\x14a\x02RW\x80c\xA9\x05\x9C\xBB\x14a\x02ZW\x80c\xD5\x05\xAC\xCF\x14a\x02mW\x80c\xDDb\xED>\x14a\x02\x82Wa\x01\x01V[\x80c\x06\xFD\xDE\x03\x14a\x01fW\x80c\t^\xA7\xB3\x14a\x01\x84W\x80c\x18\x16\r\xDD\x14a\x01\xA7W\x80c#\xB8r\xDD\x14a\x01\xBEW\x80c1<\xE5g\x14a\x01\xD1W\x80c6D\xE5\x15\x14a\x02\nW[`@QbF\x1B\xCD`\xE5\x1B\x81R` `\x04\x82\x01R`5`$\x82\x01R\x7FContract does not have fallback `D\x82\x01\x90\x81Rtnor receive functions`X\x1B`d\x83\x01R`\x84\x82\xFD[a\x01na\x02\xADV[`@Qa\x01{\x91\x90a\x08]V[`@Q\x80\x91\x03\x90\xF3[a\x01\x97a\x01\x926`\x04a\t\x17V[a\x03;V[`@Q\x90\x15\x15\x81R` \x01a\x01{V[a\x01\xB0`\x02T\x81V[`@Q\x90\x81R` \x01a\x01{V[a\x01\x97a\x01\xCC6`\x04a\tDV[a\x03\xA8V[a\x01\xF8\x7F\0\0\0\0\0\0\0\0\0\0\0\0\0\0\0\0\0\0\0\0\0\0\0\0\0\0\0\0\0\0\0\0\x81V[`@Q`\xFF\x90\x91\x16\x81R` \x01a\x01{V[a\x01\xB0a\x04\x9AV[a\x01\xB0a\x02 6`\x04a\t\x83V[`\x03` R`\0\x90\x81R`@\x90 T\x81V[a\x01\xB0a\x02@6`\x04a\t\x83V[`\x05` R`\0\x90\x81R`@\x90 T\x81V[a\x01na\x04\xF5V[a\x01\x97a\x02h6`\x04a\t\x17V[a\x05\x02V[a\x02\x80a\x02{6`\x04a\t\xA8V[a\x05zV[\0[a\x01\xB0a\x02\x906`\x04a\n\x1EV[`\x04` \x90\x81R`\0\x92\x83R`@\x80\x84 \x90\x91R\x90\x82R\x90 T\x81V[`\0\x80Ta\x02\xBA\x90a\nTV[\x80`\x1F\x01` \x80\x91\x04\x02` \x01`@Q\x90\x81\x01`@R\x80\x92\x91\x90\x81\x81R` \x01\x82\x80Ta\x02\xE6\x90a\nTV[\x80\x15a\x033W\x80`\x1F\x10a\x03\x08Wa\x01\0\x80\x83T\x04\x02\x83R\x91` \x01\x91a\x033V[\x82\x01\x91\x90`\0R` `\0 \x90[\x81T\x81R\x90`\x01\x01\x90` \x01\x80\x83\x11a\x03\x16W\x82\x90\x03`\x1F\x16\x82\x01\x91[PPPPP\x81V[3`\0\x81\x81R`\x04` \x90\x81R`@\x80\x83 `\x01`\x01`\xA0\x1B\x03\x87\x16\x80\x85R\x92R\x80\x83 \x85\x90UQ\x91\x92\x90\x91\x7F\x8C[\xE1\xE5\xEB\xEC}[\xD1OqB}\x1E\x84\xF3\xDD\x03\x14\xC0\xF7\xB2)\x1E[ \n\xC8\xC7\xC3\xB9%\x90a\x03\x96\x90\x86\x81R` \x01\x90V[`@Q\x80\x91\x03\x90\xA3P`\x01[\x92\x91PPV[`\x01`\x01`\xA0\x1B\x03\x83\x16`\0\x90\x81R`\x04` \x90\x81R`@\x80\x83 3\x84R\x90\x91R\x81 T`\0\x19\x81\x14a\x04\x04Wa\x03\xDF\x83\x82a\n\x8EV[`\x01`\x01`\xA0\x1B\x03\x86\x16`\0\x90\x81R`\x04` \x90\x81R`@\x80\x83 3\x84R\x90\x91R\x90 U[`\x01`\x01`\xA0\x1B\x03\x85\x16`\0\x90\x81R`\x03` R`@\x81 \x80T\x85\x92\x90a\x04,\x90\x84\x90a\n\x8EV[\x90\x91UPP`\x01`\x01`\xA0\x1B\x03\x80\x85\x16`\0\x81\x81R`\x03` R`@\x90\x81\x90 \x80T\x87\x01\x90UQ\x90\x91\x87\x16\x90\x7F\xDD\xF2R\xAD\x1B\xE2\xC8\x9Bi\xC2\xB0h\xFC7\x8D\xAA\x95+\xA7\xF1c\xC4\xA1\x16(\xF5ZM\xF5#\xB3\xEF\x90a\x04\x87\x90\x87\x81R` \x01\x90V[`@Q\x80\x91\x03\x90\xA3P`\x01\x94\x93PPPPV[`\0\x7F\0\0\0\0\0\0\0\0\0\0\0\0\0\0\0\0\0\0\0\0\0\0\0\0\0\0\0\0\0\0\0\0F\x14a\x04\xD0Wa\x04\xCBa\x07\xC3V[\x90P\x90V[P\x7F\0\0\0\0\0\0\0\0\0\0\0\0\0\0\0\0\0\0\0\0\0\0\0\0\0\0\0\0\0\0\0\0\x90V[`\x01\x80Ta\x02\xBA\x90a\nTV[3`\0\x90\x81R`\x03` R`@\x81 \x80T\x83\x91\x90\x83\x90a\x05#\x90\x84\x90a\n\x8EV[\x90\x91UPP`\x01`\x01`\xA0\x1B\x03\x83\x16`\0\x81\x81R`\x03` R`@\x90\x81\x90 \x80T\x85\x01\x90UQ3\x90\x7F\xDD\xF2R\xAD\x1B\xE2\xC8\x9Bi\xC2\xB0h\xFC7\x8D\xAA\x95+\xA7\xF1c\xC4\xA1\x16(\xF5ZM\xF5#\xB3\xEF\x90a\x03\x96\x90\x86\x81R` \x01\x90V[B\x84\x10\x15a\x05\xCFW`@QbF\x1B\xCD`\xE5\x1B\x81R` `\x04\x82\x01R`\x17`$\x82\x01R\x7FPERMIT_DEADLINE_EXPIRED\0\0\0\0\0\0\0\0\0`D\x82\x01R`d\x01[`@Q\x80\x91\x03\x90\xFD[`\0`\x01a\x05\xDBa\x04\x9AV[`\x01`\x01`\xA0\x1B\x03\x8A\x81\x16`\0\x81\x81R`\x05` \x90\x81R`@\x91\x82\x90 \x80T`\x01\x81\x01\x90\x91U\x82Q\x7Fnq\xED\xAE\x12\xB1\xB9\x7FM\x1F`7\x0F\xEF\x10\x10_\xA2\xFA\xAE\x01&\x11J\x16\x9Cd\x84]a&\xC9\x81\x84\x01R\x80\x84\x01\x94\x90\x94R\x93\x8D\x16``\x84\x01R`\x80\x83\x01\x8C\x90R`\xA0\x83\x01\x93\x90\x93R`\xC0\x80\x83\x01\x8B\x90R\x81Q\x80\x84\x03\x90\x91\x01\x81R`\xE0\x83\x01\x90\x91R\x80Q\x92\x01\x91\x90\x91 a\x19\x01`\xF0\x1Ba\x01\0\x83\x01Ra\x01\x02\x82\x01\x92\x90\x92Ra\x01\"\x81\x01\x91\x90\x91Ra\x01B\x01`@\x80Q`\x1F\x19\x81\x84\x03\x01\x81R\x82\x82R\x80Q` \x91\x82\x01 `\0\x84R\x90\x83\x01\x80\x83RR`\xFF\x87\x16\x90\x82\x01R``\x81\x01\x85\x90R`\x80\x81\x01\x84\x90R`\xA0\x01` `@Q` \x81\x03\x90\x80\x84\x03\x90\x85Z\xFA\x15\x80\x15a\x06\xE7W=`\0\x80>=`\0\xFD[PP`@Q`\x1F\x19\x01Q\x91PP`\x01`\x01`\xA0\x1B\x03\x81\x16\x15\x80\x15\x90a\x07\x1DWP\x87`\x01`\x01`\xA0\x1B\x03\x16\x81`\x01`\x01`\xA0\x1B\x03\x16\x14[a\x07ZW`@QbF\x1B\xCD`\xE5\x1B\x81R` `\x04\x82\x01R`\x0E`$\x82\x01Rm$\xA7+ \xA6$\xA2/\xA9\xA4\xA3\xA7\"\xA9`\x91\x1B`D\x82\x01R`d\x01a\x05\xC6V[`\x01`\x01`\xA0\x1B\x03\x90\x81\x16`\0\x90\x81R`\x04` \x90\x81R`@\x80\x83 \x8A\x85\x16\x80\x85R\x90\x83R\x92\x81\x90 \x89\x90UQ\x88\x81R\x91\x92\x8A\x16\x91\x7F\x8C[\xE1\xE5\xEB\xEC}[\xD1OqB}\x1E\x84\xF3\xDD\x03\x14\xC0\xF7\xB2)\x1E[ \n\xC8\xC7\xC3\xB9%\x91\x01`@Q\x80\x91\x03\x90\xA3PPPPPPPV[`\0\x7F\x8Bs\xC3\xC6\x9B\xB8\xFE=Q.\xCCL\xF7Y\xCCy#\x9F{\x17\x9B\x0F\xFA\xCA\xA9\xA7]R+9@\x0F`\0`@Qa\x07\xF5\x91\x90a\n\xAFV[`@\x80Q\x91\x82\x90\x03\x82 ` \x83\x01\x93\x90\x93R\x81\x01\x91\x90\x91R\x7F\xC8\x9E\xFD\xAAT\xC0\xF2\x0Cz\xDFa(\x82\xDF\tP\xF5\xA9Qc~\x03\x07\xCD\xCBLg/)\x8B\x8B\xC6``\x82\x01RF`\x80\x82\x01R0`\xA0\x82\x01R`\xC0\x01`@Q` \x81\x83\x03\x03\x81R\x90`@R\x80Q\x90` \x01 \x90P\x90V[`\0` \x80\x83R\x83Q\x80\x82\x85\x01R`\0[\x81\x81\x10\x15a\x08\x8AW\x85\x81\x01\x83\x01Q\x85\x82\x01`@\x01R\x82\x01a\x08nV[P`\0`@\x82\x86\x01\x01R`@`\x1F\x19`\x1F\x83\x01\x16\x85\x01\x01\x92PPP\x92\x91PPV[`@QbF\x1B\xCD`\xE5\x1B\x81R` `\x04\x82\x01R`\"`$\x82\x01R\x7FABI decoding: tuple data too sho`D\x82\x01Ra\x1C\x9D`\xF2\x1B`d\x82\x01R`\x84\x81\xFD[\x805`\x01`\x01`\xA0\x1B\x03\x81\x16\x81\x14a\t\x12W`\0\x80\xFD[\x91\x90PV[`\0\x80`@\x83\x85\x03\x12\x15a\t-Wa\t-a\x08\xABV[a\t6\x83a\x08\xFBV[\x94` \x93\x90\x93\x015\x93PPPV[`\0\x80`\0``\x84\x86\x03\x12\x15a\t\\Wa\t\\a\x08\xABV[a\te\x84a\x08\xFBV[\x92Pa\ts` \x85\x01a\x08\xFBV[\x91P`@\x84\x015\x90P\x92P\x92P\x92V[`\0` \x82\x84\x03\x12\x15a\t\x98Wa\t\x98a\x08\xABV[a\t\xA1\x82a\x08\xFBV[\x93\x92PPPV[`\0\x80`\0\x80`\0\x80`\0`\xE0\x88\x8A\x03\x12\x15a\t\xC6Wa\t\xC6a\x08\xABV[a\t\xCF\x88a\x08\xFBV[\x96Pa\t\xDD` \x89\x01a\x08\xFBV[\x95P`@\x88\x015\x94P``\x88\x015\x93P`\x80\x88\x015`\xFF\x81\x16\x81\x14a\n\x01W`\0\x80\xFD[\x96\x99\x95\x98P\x93\x96\x92\x95\x94`\xA0\x84\x015\x94P`\xC0\x90\x93\x015\x92\x91PPV[`\0\x80`@\x83\x85\x03\x12\x15a\n4Wa\n4a\x08\xABV[a\n=\x83a\x08\xFBV[\x91Pa\nK` \x84\x01a\x08\xFBV[\x90P\x92P\x92\x90PV[`\x01\x81\x81\x1C\x90\x82\x16\x80a\nhW`\x7F\x82\x16\x91P[` \x82\x10\x81\x03a\n\x88WcNH{q`\xE0\x1B`\0R`\"`\x04R`$`\0\xFD[P\x91\x90PV[\x81\x81\x03\x81\x81\x11\x15a\x03\xA2WcNH{q`\xE0\x1B`\0R`\x11`\x04R`$`\0\xFD[`\0\x80\x83T\x81`\x01\x82\x81\x1C\x91P\x80\x83\x16\x80a\n\xCBW`\x7F\x83\x16\x92P[` \x80\x84\x10\x82\x03a\n\xEAWcNH{q`\xE0\x1B\x86R`\"`\x04R`$\x86\xFD[\x81\x80\x15a\n\xFEW`\x01\x81\x14a\x0B\x13Wa\x0B@V[`\xFF\x19\x86\x16\x89R\x84\x15\x15\x85\x02\x89\x01\x96Pa\x0B@V[`\0\x8A\x81R` \x90 `\0[\x86\x81\x10\x15a\x0B8W\x81T\x8B\x82\x01R\x90\x85\x01\x90\x83\x01a\x0B\x1FV[PP\x84\x89\x01\x96P[P\x94\x98\x97PPPPPPPPV";
     /// The deployed bytecode of the contract.
-    pub static COIN_DEPLOYED_BYTECODE: ::ethers::core::types::Bytes = ::ethers::core::types::Bytes::from_static(
-        __DEPLOYED_BYTECODE,
-    );
+    pub static COIN_DEPLOYED_BYTECODE: ::ethers::core::types::Bytes =
+        ::ethers::core::types::Bytes::from_static(__DEPLOYED_BYTECODE);
     pub struct Coin<M>(::ethers::contract::Contract<M>);
     impl<M> ::core::clone::Clone for Coin<M> {
         fn clone(&self) -> Self {
@@ -518,38 +426,44 @@
     }
     impl<M> ::core::fmt::Debug for Coin<M> {
         fn fmt(&self, f: &mut ::core::fmt::Formatter<'_>) -> ::core::fmt::Result {
-            f.debug_tuple(::core::stringify!(Coin)).field(&self.address()).finish()
+            f.debug_tuple(::core::stringify!(Coin))
+                .field(&self.address())
+                .finish()
         }
     }
     impl<M: ::ethers::providers::Middleware> Coin<M> {
-        /// Creates a new contract instance with the specified `ethers` client at
-        /// `address`. The contract derefs to a `ethers::Contract` object.
+        /// Creates a new contract instance with the specified `ethers` client
+        /// at `address`. The contract derefs to a `ethers::Contract`
+        /// object.
         pub fn new<T: Into<::ethers::core::types::Address>>(
             address: T,
             client: ::std::sync::Arc<M>,
         ) -> Self {
-            Self(
-                ::ethers::contract::Contract::new(
-                    address.into(),
-                    COIN_ABI.clone(),
-                    client,
-                ),
-            )
-        }
-        /// Constructs the general purpose `Deployer` instance based on the provided constructor arguments and sends it.
-        /// Returns a new instance of a deployer that returns an instance of this contract after sending the transaction
+            Self(::ethers::contract::Contract::new(
+                address.into(),
+                COIN_ABI.clone(),
+                client,
+            ))
+        }
+        /// Constructs the general purpose `Deployer` instance based on the
+        /// provided constructor arguments and sends it. Returns a new
+        /// instance of a deployer that returns an instance of this contract
+        /// after sending the transaction
         ///
         /// Notes:
-        /// - If there are no constructor arguments, you should pass `()` as the argument.
+        /// - If there are no constructor arguments, you should pass `()` as the
+        ///   argument.
         /// - The default poll duration is 7 seconds.
         /// - The default number of confirmations is 1 block.
         ///
         ///
         /// # Example
         ///
-        /// Generate contract bindings with `abigen!` and deploy a new contract instance.
+        /// Generate contract bindings with `abigen!` and deploy a new contract
+        /// instance.
         ///
-        /// *Note*: this requires a `bytecode` and `abi` object in the `greeter.json` artifact.
+        /// *Note*: this requires a `bytecode` and `abi` object in the
+        /// `greeter.json` artifact.
         ///
         /// ```ignore
         /// # async fn deploy<M: ethers::providers::Middleware>(client: ::std::sync::Arc<M>) {
@@ -575,19 +489,13 @@
             let deployer = ::ethers::contract::ContractDeployer::new(deployer);
             Ok(deployer)
         }
-        ///Calls the contract's `DOMAIN_SEPARATOR` (0x3644e515) function
-<<<<<<< HEAD
-        pub fn domain_separator(
-            &self,
-        ) -> ::ethers::contract::builders::ContractCall<M, [u8; 32]> {
-=======
+        /// Calls the contract's `DOMAIN_SEPARATOR` (0x3644e515) function
         pub fn domain_separator(&self) -> ::ethers::contract::builders::ContractCall<M, [u8; 32]> {
->>>>>>> 42951e79
             self.0
                 .method_hash([54, 68, 229, 21], ())
                 .expect("method not found (this should never happen)")
         }
-        ///Calls the contract's `allowance` (0xdd62ed3e) function
+        /// Calls the contract's `allowance` (0xdd62ed3e) function
         pub fn allowance(
             &self,
             p0: ::ethers::core::types::Address,
@@ -597,7 +505,7 @@
                 .method_hash([221, 98, 237, 62], (p0, p1))
                 .expect("method not found (this should never happen)")
         }
-        ///Calls the contract's `approve` (0x095ea7b3) function
+        /// Calls the contract's `approve` (0x095ea7b3) function
         pub fn approve(
             &self,
             spender: ::ethers::core::types::Address,
@@ -607,7 +515,7 @@
                 .method_hash([9, 94, 167, 179], (spender, amount))
                 .expect("method not found (this should never happen)")
         }
-        ///Calls the contract's `balanceOf` (0x70a08231) function
+        /// Calls the contract's `balanceOf` (0x70a08231) function
         pub fn balance_of(
             &self,
             p0: ::ethers::core::types::Address,
@@ -616,25 +524,19 @@
                 .method_hash([112, 160, 130, 49], p0)
                 .expect("method not found (this should never happen)")
         }
-        ///Calls the contract's `decimals` (0x313ce567) function
+        /// Calls the contract's `decimals` (0x313ce567) function
         pub fn decimals(&self) -> ::ethers::contract::builders::ContractCall<M, u8> {
             self.0
                 .method_hash([49, 60, 229, 103], ())
                 .expect("method not found (this should never happen)")
         }
-        ///Calls the contract's `name` (0x06fdde03) function
-<<<<<<< HEAD
-        pub fn name(
-            &self,
-        ) -> ::ethers::contract::builders::ContractCall<M, ::std::string::String> {
-=======
+        /// Calls the contract's `name` (0x06fdde03) function
         pub fn name(&self) -> ::ethers::contract::builders::ContractCall<M, ::std::string::String> {
->>>>>>> 42951e79
             self.0
                 .method_hash([6, 253, 222, 3], ())
                 .expect("method not found (this should never happen)")
         }
-        ///Calls the contract's `nonces` (0x7ecebe00) function
+        /// Calls the contract's `nonces` (0x7ecebe00) function
         pub fn nonces(
             &self,
             p0: ::ethers::core::types::Address,
@@ -643,7 +545,7 @@
                 .method_hash([126, 206, 190, 0], p0)
                 .expect("method not found (this should never happen)")
         }
-        ///Calls the contract's `permit` (0xd505accf) function
+        /// Calls the contract's `permit` (0xd505accf) function
         pub fn permit(
             &self,
             owner: ::ethers::core::types::Address,
@@ -661,7 +563,7 @@
                 )
                 .expect("method not found (this should never happen)")
         }
-        ///Calls the contract's `symbol` (0x95d89b41) function
+        /// Calls the contract's `symbol` (0x95d89b41) function
         pub fn symbol(
             &self,
         ) -> ::ethers::contract::builders::ContractCall<M, ::std::string::String> {
@@ -669,7 +571,7 @@
                 .method_hash([149, 216, 155, 65], ())
                 .expect("method not found (this should never happen)")
         }
-        ///Calls the contract's `totalSupply` (0x18160ddd) function
+        /// Calls the contract's `totalSupply` (0x18160ddd) function
         pub fn total_supply(
             &self,
         ) -> ::ethers::contract::builders::ContractCall<M, ::ethers::core::types::U256> {
@@ -677,7 +579,7 @@
                 .method_hash([24, 22, 13, 221], ())
                 .expect("method not found (this should never happen)")
         }
-        ///Calls the contract's `transfer` (0xa9059cbb) function
+        /// Calls the contract's `transfer` (0xa9059cbb) function
         pub fn transfer(
             &self,
             to: ::ethers::core::types::Address,
@@ -687,7 +589,7 @@
                 .method_hash([169, 5, 156, 187], (to, amount))
                 .expect("method not found (this should never happen)")
         }
-        ///Calls the contract's `transferFrom` (0x23b872dd) function
+        /// Calls the contract's `transferFrom` (0x23b872dd) function
         pub fn transfer_from(
             &self,
             from: ::ethers::core::types::Address,
@@ -698,35 +600,27 @@
                 .method_hash([35, 184, 114, 221], (from, to, amount))
                 .expect("method not found (this should never happen)")
         }
-        ///Gets the contract's `Approval` event
+        /// Gets the contract's `Approval` event
         pub fn approval_filter(
             &self,
-        ) -> ::ethers::contract::builders::Event<
-            ::std::sync::Arc<M>,
-            M,
-            ApprovalFilter,
-        > {
+        ) -> ::ethers::contract::builders::Event<::std::sync::Arc<M>, M, ApprovalFilter> {
             self.0.event()
         }
-        ///Gets the contract's `Transfer` event
+        /// Gets the contract's `Transfer` event
         pub fn transfer_filter(
             &self,
-        ) -> ::ethers::contract::builders::Event<
-            ::std::sync::Arc<M>,
-            M,
-            TransferFilter,
-        > {
+        ) -> ::ethers::contract::builders::Event<::std::sync::Arc<M>, M, TransferFilter> {
             self.0.event()
         }
         /// Returns an `Event` builder for all the events of this contract.
         pub fn events(
             &self,
         ) -> ::ethers::contract::builders::Event<::std::sync::Arc<M>, M, CoinEvents> {
-            self.0.event_with_filter(::core::default::Default::default())
-        }
-    }
-    impl<M: ::ethers::providers::Middleware> From<::ethers::contract::Contract<M>>
-    for Coin<M> {
+            self.0
+                .event_with_filter(::core::default::Default::default())
+        }
+    }
+    impl<M: ::ethers::providers::Middleware> From<::ethers::contract::Contract<M>> for Coin<M> {
         fn from(contract: ::ethers::contract::Contract<M>) -> Self {
             Self::new(contract.address(), contract.client())
         }
@@ -741,7 +635,7 @@
         Debug,
         PartialEq,
         Eq,
-        Hash
+        Hash,
     )]
     #[ethevent(name = "Approval", abi = "Approval(address,address,uint256)")]
     pub struct ApprovalFilter {
@@ -761,7 +655,7 @@
         Debug,
         PartialEq,
         Eq,
-        Hash
+        Hash,
     )]
     #[ethevent(name = "Transfer", abi = "Transfer(address,address,uint256)")]
     pub struct TransferFilter {
@@ -771,7 +665,7 @@
         pub to: ::ethers::core::types::Address,
         pub amount: ::ethers::core::types::U256,
     }
-    ///Container type for all of the contract's events
+    /// Container type for all of the contract's events
     #[derive(
         Clone,
         ::ethers::contract::EthAbiType,
@@ -780,7 +674,7 @@
         Debug,
         PartialEq,
         Eq,
-        Hash
+        Hash,
     )]
     pub enum CoinEvents {
         ApprovalFilter(ApprovalFilter),
@@ -817,7 +711,8 @@
             Self::TransferFilter(value)
         }
     }
-    ///Container type for all input parameters for the `DOMAIN_SEPARATOR` function with signature `DOMAIN_SEPARATOR()` and selector `0x3644e515`
+    /// Container type for all input parameters for the `DOMAIN_SEPARATOR`
+    /// function with signature `DOMAIN_SEPARATOR()` and selector `0x3644e515`
     #[derive(
         Clone,
         ::ethers::contract::EthCall,
@@ -828,11 +723,12 @@
         Debug,
         PartialEq,
         Eq,
-        Hash
+        Hash,
     )]
     #[ethcall(name = "DOMAIN_SEPARATOR", abi = "DOMAIN_SEPARATOR()")]
     pub struct DomainSeparatorCall;
-    ///Container type for all input parameters for the `allowance` function with signature `allowance(address,address)` and selector `0xdd62ed3e`
+    /// Container type for all input parameters for the `allowance` function
+    /// with signature `allowance(address,address)` and selector `0xdd62ed3e`
     #[derive(
         Clone,
         ::ethers::contract::EthCall,
@@ -843,14 +739,15 @@
         Debug,
         PartialEq,
         Eq,
-        Hash
+        Hash,
     )]
     #[ethcall(name = "allowance", abi = "allowance(address,address)")]
     pub struct AllowanceCall(
         pub ::ethers::core::types::Address,
         pub ::ethers::core::types::Address,
     );
-    ///Container type for all input parameters for the `approve` function with signature `approve(address,uint256)` and selector `0x095ea7b3`
+    /// Container type for all input parameters for the `approve` function with
+    /// signature `approve(address,uint256)` and selector `0x095ea7b3`
     #[derive(
         Clone,
         ::ethers::contract::EthCall,
@@ -861,14 +758,15 @@
         Debug,
         PartialEq,
         Eq,
-        Hash
+        Hash,
     )]
     #[ethcall(name = "approve", abi = "approve(address,uint256)")]
     pub struct ApproveCall {
         pub spender: ::ethers::core::types::Address,
         pub amount: ::ethers::core::types::U256,
     }
-    ///Container type for all input parameters for the `balanceOf` function with signature `balanceOf(address)` and selector `0x70a08231`
+    /// Container type for all input parameters for the `balanceOf` function
+    /// with signature `balanceOf(address)` and selector `0x70a08231`
     #[derive(
         Clone,
         ::ethers::contract::EthCall,
@@ -879,11 +777,12 @@
         Debug,
         PartialEq,
         Eq,
-        Hash
+        Hash,
     )]
     #[ethcall(name = "balanceOf", abi = "balanceOf(address)")]
     pub struct BalanceOfCall(pub ::ethers::core::types::Address);
-    ///Container type for all input parameters for the `decimals` function with signature `decimals()` and selector `0x313ce567`
+    /// Container type for all input parameters for the `decimals` function with
+    /// signature `decimals()` and selector `0x313ce567`
     #[derive(
         Clone,
         ::ethers::contract::EthCall,
@@ -894,11 +793,12 @@
         Debug,
         PartialEq,
         Eq,
-        Hash
+        Hash,
     )]
     #[ethcall(name = "decimals", abi = "decimals()")]
     pub struct DecimalsCall;
-    ///Container type for all input parameters for the `name` function with signature `name()` and selector `0x06fdde03`
+    /// Container type for all input parameters for the `name` function with
+    /// signature `name()` and selector `0x06fdde03`
     #[derive(
         Clone,
         ::ethers::contract::EthCall,
@@ -909,11 +809,12 @@
         Debug,
         PartialEq,
         Eq,
-        Hash
+        Hash,
     )]
     #[ethcall(name = "name", abi = "name()")]
     pub struct NameCall;
-    ///Container type for all input parameters for the `nonces` function with signature `nonces(address)` and selector `0x7ecebe00`
+    /// Container type for all input parameters for the `nonces` function with
+    /// signature `nonces(address)` and selector `0x7ecebe00`
     #[derive(
         Clone,
         ::ethers::contract::EthCall,
@@ -924,11 +825,13 @@
         Debug,
         PartialEq,
         Eq,
-        Hash
+        Hash,
     )]
     #[ethcall(name = "nonces", abi = "nonces(address)")]
     pub struct NoncesCall(pub ::ethers::core::types::Address);
-    ///Container type for all input parameters for the `permit` function with signature `permit(address,address,uint256,uint256,uint8,bytes32,bytes32)` and selector `0xd505accf`
+    /// Container type for all input parameters for the `permit` function with
+    /// signature `permit(address,address,uint256,uint256,uint8,bytes32,
+    /// bytes32)` and selector `0xd505accf`
     #[derive(
         Clone,
         ::ethers::contract::EthCall,
@@ -939,7 +842,7 @@
         Debug,
         PartialEq,
         Eq,
-        Hash
+        Hash,
     )]
     #[ethcall(
         name = "permit",
@@ -954,7 +857,8 @@
         pub r: [u8; 32],
         pub s: [u8; 32],
     }
-    ///Container type for all input parameters for the `symbol` function with signature `symbol()` and selector `0x95d89b41`
+    /// Container type for all input parameters for the `symbol` function with
+    /// signature `symbol()` and selector `0x95d89b41`
     #[derive(
         Clone,
         ::ethers::contract::EthCall,
@@ -965,11 +869,12 @@
         Debug,
         PartialEq,
         Eq,
-        Hash
+        Hash,
     )]
     #[ethcall(name = "symbol", abi = "symbol()")]
     pub struct SymbolCall;
-    ///Container type for all input parameters for the `totalSupply` function with signature `totalSupply()` and selector `0x18160ddd`
+    /// Container type for all input parameters for the `totalSupply` function
+    /// with signature `totalSupply()` and selector `0x18160ddd`
     #[derive(
         Clone,
         ::ethers::contract::EthCall,
@@ -980,11 +885,12 @@
         Debug,
         PartialEq,
         Eq,
-        Hash
+        Hash,
     )]
     #[ethcall(name = "totalSupply", abi = "totalSupply()")]
     pub struct TotalSupplyCall;
-    ///Container type for all input parameters for the `transfer` function with signature `transfer(address,uint256)` and selector `0xa9059cbb`
+    /// Container type for all input parameters for the `transfer` function with
+    /// signature `transfer(address,uint256)` and selector `0xa9059cbb`
     #[derive(
         Clone,
         ::ethers::contract::EthCall,
@@ -995,14 +901,16 @@
         Debug,
         PartialEq,
         Eq,
-        Hash
+        Hash,
     )]
     #[ethcall(name = "transfer", abi = "transfer(address,uint256)")]
     pub struct TransferCall {
         pub to: ::ethers::core::types::Address,
         pub amount: ::ethers::core::types::U256,
     }
-    ///Container type for all input parameters for the `transferFrom` function with signature `transferFrom(address,address,uint256)` and selector `0x23b872dd`
+    /// Container type for all input parameters for the `transferFrom` function
+    /// with signature `transferFrom(address,address,uint256)` and selector
+    /// `0x23b872dd`
     #[derive(
         Clone,
         ::ethers::contract::EthCall,
@@ -1013,7 +921,7 @@
         Debug,
         PartialEq,
         Eq,
-        Hash
+        Hash,
     )]
     #[ethcall(name = "transferFrom", abi = "transferFrom(address,address,uint256)")]
     pub struct TransferFromCall {
@@ -1021,7 +929,7 @@
         pub to: ::ethers::core::types::Address,
         pub amount: ::ethers::core::types::U256,
     }
-    ///Container type for all of the contract's call
+    /// Container type for all of the contract's call
     #[derive(
         Clone,
         ::ethers::contract::EthAbiType,
@@ -1030,7 +938,7 @@
         Debug,
         PartialEq,
         Eq,
-        Hash
+        Hash,
     )]
     pub enum CoinCalls {
         DomainSeparator(DomainSeparatorCall),
@@ -1051,64 +959,43 @@
             data: impl AsRef<[u8]>,
         ) -> ::core::result::Result<Self, ::ethers::core::abi::AbiError> {
             let data = data.as_ref();
-            if let Ok(decoded) = <DomainSeparatorCall as ::ethers::core::abi::AbiDecode>::decode(
-                data,
-            ) {
+            if let Ok(decoded) =
+                <DomainSeparatorCall as ::ethers::core::abi::AbiDecode>::decode(data)
+            {
                 return Ok(Self::DomainSeparator(decoded));
             }
-            if let Ok(decoded) = <AllowanceCall as ::ethers::core::abi::AbiDecode>::decode(
-                data,
-            ) {
+            if let Ok(decoded) = <AllowanceCall as ::ethers::core::abi::AbiDecode>::decode(data) {
                 return Ok(Self::Allowance(decoded));
             }
-            if let Ok(decoded) = <ApproveCall as ::ethers::core::abi::AbiDecode>::decode(
-                data,
-            ) {
+            if let Ok(decoded) = <ApproveCall as ::ethers::core::abi::AbiDecode>::decode(data) {
                 return Ok(Self::Approve(decoded));
             }
-            if let Ok(decoded) = <BalanceOfCall as ::ethers::core::abi::AbiDecode>::decode(
-                data,
-            ) {
+            if let Ok(decoded) = <BalanceOfCall as ::ethers::core::abi::AbiDecode>::decode(data) {
                 return Ok(Self::BalanceOf(decoded));
             }
-            if let Ok(decoded) = <DecimalsCall as ::ethers::core::abi::AbiDecode>::decode(
-                data,
-            ) {
+            if let Ok(decoded) = <DecimalsCall as ::ethers::core::abi::AbiDecode>::decode(data) {
                 return Ok(Self::Decimals(decoded));
             }
-            if let Ok(decoded) = <NameCall as ::ethers::core::abi::AbiDecode>::decode(
-                data,
-            ) {
+            if let Ok(decoded) = <NameCall as ::ethers::core::abi::AbiDecode>::decode(data) {
                 return Ok(Self::Name(decoded));
             }
-            if let Ok(decoded) = <NoncesCall as ::ethers::core::abi::AbiDecode>::decode(
-                data,
-            ) {
+            if let Ok(decoded) = <NoncesCall as ::ethers::core::abi::AbiDecode>::decode(data) {
                 return Ok(Self::Nonces(decoded));
             }
-            if let Ok(decoded) = <PermitCall as ::ethers::core::abi::AbiDecode>::decode(
-                data,
-            ) {
+            if let Ok(decoded) = <PermitCall as ::ethers::core::abi::AbiDecode>::decode(data) {
                 return Ok(Self::Permit(decoded));
             }
-            if let Ok(decoded) = <SymbolCall as ::ethers::core::abi::AbiDecode>::decode(
-                data,
-            ) {
+            if let Ok(decoded) = <SymbolCall as ::ethers::core::abi::AbiDecode>::decode(data) {
                 return Ok(Self::Symbol(decoded));
             }
-            if let Ok(decoded) = <TotalSupplyCall as ::ethers::core::abi::AbiDecode>::decode(
-                data,
-            ) {
+            if let Ok(decoded) = <TotalSupplyCall as ::ethers::core::abi::AbiDecode>::decode(data) {
                 return Ok(Self::TotalSupply(decoded));
             }
-            if let Ok(decoded) = <TransferCall as ::ethers::core::abi::AbiDecode>::decode(
-                data,
-            ) {
+            if let Ok(decoded) = <TransferCall as ::ethers::core::abi::AbiDecode>::decode(data) {
                 return Ok(Self::Transfer(decoded));
             }
-            if let Ok(decoded) = <TransferFromCall as ::ethers::core::abi::AbiDecode>::decode(
-                data,
-            ) {
+            if let Ok(decoded) = <TransferFromCall as ::ethers::core::abi::AbiDecode>::decode(data)
+            {
                 return Ok(Self::TransferFrom(decoded));
             }
             Err(::ethers::core::abi::Error::InvalidData.into())
@@ -1117,32 +1004,18 @@
     impl ::ethers::core::abi::AbiEncode for CoinCalls {
         fn encode(self) -> Vec<u8> {
             match self {
-                Self::DomainSeparator(element) => {
-                    ::ethers::core::abi::AbiEncode::encode(element)
-                }
-                Self::Allowance(element) => {
-                    ::ethers::core::abi::AbiEncode::encode(element)
-                }
+                Self::DomainSeparator(element) => ::ethers::core::abi::AbiEncode::encode(element),
+                Self::Allowance(element) => ::ethers::core::abi::AbiEncode::encode(element),
                 Self::Approve(element) => ::ethers::core::abi::AbiEncode::encode(element),
-                Self::BalanceOf(element) => {
-                    ::ethers::core::abi::AbiEncode::encode(element)
-                }
-                Self::Decimals(element) => {
-                    ::ethers::core::abi::AbiEncode::encode(element)
-                }
+                Self::BalanceOf(element) => ::ethers::core::abi::AbiEncode::encode(element),
+                Self::Decimals(element) => ::ethers::core::abi::AbiEncode::encode(element),
                 Self::Name(element) => ::ethers::core::abi::AbiEncode::encode(element),
                 Self::Nonces(element) => ::ethers::core::abi::AbiEncode::encode(element),
                 Self::Permit(element) => ::ethers::core::abi::AbiEncode::encode(element),
                 Self::Symbol(element) => ::ethers::core::abi::AbiEncode::encode(element),
-                Self::TotalSupply(element) => {
-                    ::ethers::core::abi::AbiEncode::encode(element)
-                }
-                Self::Transfer(element) => {
-                    ::ethers::core::abi::AbiEncode::encode(element)
-                }
-                Self::TransferFrom(element) => {
-                    ::ethers::core::abi::AbiEncode::encode(element)
-                }
+                Self::TotalSupply(element) => ::ethers::core::abi::AbiEncode::encode(element),
+                Self::Transfer(element) => ::ethers::core::abi::AbiEncode::encode(element),
+                Self::TransferFrom(element) => ::ethers::core::abi::AbiEncode::encode(element),
             }
         }
     }
@@ -1224,7 +1097,8 @@
             Self::TransferFrom(value)
         }
     }
-    ///Container type for all return fields from the `DOMAIN_SEPARATOR` function with signature `DOMAIN_SEPARATOR()` and selector `0x3644e515`
+    /// Container type for all return fields from the `DOMAIN_SEPARATOR`
+    /// function with signature `DOMAIN_SEPARATOR()` and selector `0x3644e515`
     #[derive(
         Clone,
         ::ethers::contract::EthAbiType,
@@ -1235,10 +1109,11 @@
         Debug,
         PartialEq,
         Eq,
-        Hash
+        Hash,
     )]
     pub struct DomainSeparatorReturn(pub [u8; 32]);
-    ///Container type for all return fields from the `allowance` function with signature `allowance(address,address)` and selector `0xdd62ed3e`
+    /// Container type for all return fields from the `allowance` function with
+    /// signature `allowance(address,address)` and selector `0xdd62ed3e`
     #[derive(
         Clone,
         ::ethers::contract::EthAbiType,
@@ -1249,10 +1124,11 @@
         Debug,
         PartialEq,
         Eq,
-        Hash
+        Hash,
     )]
     pub struct AllowanceReturn(pub ::ethers::core::types::U256);
-    ///Container type for all return fields from the `approve` function with signature `approve(address,uint256)` and selector `0x095ea7b3`
+    /// Container type for all return fields from the `approve` function with
+    /// signature `approve(address,uint256)` and selector `0x095ea7b3`
     #[derive(
         Clone,
         ::ethers::contract::EthAbiType,
@@ -1263,10 +1139,11 @@
         Debug,
         PartialEq,
         Eq,
-        Hash
+        Hash,
     )]
     pub struct ApproveReturn(pub bool);
-    ///Container type for all return fields from the `balanceOf` function with signature `balanceOf(address)` and selector `0x70a08231`
+    /// Container type for all return fields from the `balanceOf` function with
+    /// signature `balanceOf(address)` and selector `0x70a08231`
     #[derive(
         Clone,
         ::ethers::contract::EthAbiType,
@@ -1277,10 +1154,11 @@
         Debug,
         PartialEq,
         Eq,
-        Hash
+        Hash,
     )]
     pub struct BalanceOfReturn(pub ::ethers::core::types::U256);
-    ///Container type for all return fields from the `decimals` function with signature `decimals()` and selector `0x313ce567`
+    /// Container type for all return fields from the `decimals` function with
+    /// signature `decimals()` and selector `0x313ce567`
     #[derive(
         Clone,
         ::ethers::contract::EthAbiType,
@@ -1291,10 +1169,11 @@
         Debug,
         PartialEq,
         Eq,
-        Hash
+        Hash,
     )]
     pub struct DecimalsReturn(pub u8);
-    ///Container type for all return fields from the `name` function with signature `name()` and selector `0x06fdde03`
+    /// Container type for all return fields from the `name` function with
+    /// signature `name()` and selector `0x06fdde03`
     #[derive(
         Clone,
         ::ethers::contract::EthAbiType,
@@ -1305,10 +1184,11 @@
         Debug,
         PartialEq,
         Eq,
-        Hash
+        Hash,
     )]
     pub struct NameReturn(pub ::std::string::String);
-    ///Container type for all return fields from the `nonces` function with signature `nonces(address)` and selector `0x7ecebe00`
+    /// Container type for all return fields from the `nonces` function with
+    /// signature `nonces(address)` and selector `0x7ecebe00`
     #[derive(
         Clone,
         ::ethers::contract::EthAbiType,
@@ -1319,10 +1199,11 @@
         Debug,
         PartialEq,
         Eq,
-        Hash
+        Hash,
     )]
     pub struct NoncesReturn(pub ::ethers::core::types::U256);
-    ///Container type for all return fields from the `symbol` function with signature `symbol()` and selector `0x95d89b41`
+    /// Container type for all return fields from the `symbol` function with
+    /// signature `symbol()` and selector `0x95d89b41`
     #[derive(
         Clone,
         ::ethers::contract::EthAbiType,
@@ -1333,10 +1214,11 @@
         Debug,
         PartialEq,
         Eq,
-        Hash
+        Hash,
     )]
     pub struct SymbolReturn(pub ::std::string::String);
-    ///Container type for all return fields from the `totalSupply` function with signature `totalSupply()` and selector `0x18160ddd`
+    /// Container type for all return fields from the `totalSupply` function
+    /// with signature `totalSupply()` and selector `0x18160ddd`
     #[derive(
         Clone,
         ::ethers::contract::EthAbiType,
@@ -1347,10 +1229,11 @@
         Debug,
         PartialEq,
         Eq,
-        Hash
+        Hash,
     )]
     pub struct TotalSupplyReturn(pub ::ethers::core::types::U256);
-    ///Container type for all return fields from the `transfer` function with signature `transfer(address,uint256)` and selector `0xa9059cbb`
+    /// Container type for all return fields from the `transfer` function with
+    /// signature `transfer(address,uint256)` and selector `0xa9059cbb`
     #[derive(
         Clone,
         ::ethers::contract::EthAbiType,
@@ -1361,10 +1244,12 @@
         Debug,
         PartialEq,
         Eq,
-        Hash
+        Hash,
     )]
     pub struct TransferReturn(pub bool);
-    ///Container type for all return fields from the `transferFrom` function with signature `transferFrom(address,address,uint256)` and selector `0x23b872dd`
+    /// Container type for all return fields from the `transferFrom` function
+    /// with signature `transferFrom(address,address,uint256)` and selector
+    /// `0x23b872dd`
     #[derive(
         Clone,
         ::ethers::contract::EthAbiType,
@@ -1375,7 +1260,7 @@
         Debug,
         PartialEq,
         Eq,
-        Hash
+        Hash,
     )]
     pub struct TransferFromReturn(pub bool);
 }