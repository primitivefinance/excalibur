--- conflicted
+++ resolved
@@ -7,7 +7,7 @@
     clippy::upper_case_acronyms,
     clippy::type_complexity,
     dead_code,
-    non_camel_case_types,
+    non_camel_case_types
 )]
 pub mod gaussian {
     #[allow(deprecated)]
@@ -19,57 +19,43 @@
             errors: ::core::convert::From::from([
                 (
                     ::std::borrow::ToOwned::to_owned("Infinity"),
-                    ::std::vec![
-                        ::ethers::core::abi::ethabi::AbiError {
-                            name: ::std::borrow::ToOwned::to_owned("Infinity"),
-                            inputs: ::std::vec![],
-                        },
-                    ],
+                    ::std::vec![::ethers::core::abi::ethabi::AbiError {
+                        name: ::std::borrow::ToOwned::to_owned("Infinity"),
+                        inputs: ::std::vec![],
+                    },],
                 ),
                 (
                     ::std::borrow::ToOwned::to_owned("NegativeInfinity"),
-                    ::std::vec![
-                        ::ethers::core::abi::ethabi::AbiError {
-                            name: ::std::borrow::ToOwned::to_owned("NegativeInfinity"),
-                            inputs: ::std::vec![],
-                        },
-                    ],
+                    ::std::vec![::ethers::core::abi::ethabi::AbiError {
+                        name: ::std::borrow::ToOwned::to_owned("NegativeInfinity"),
+                        inputs: ::std::vec![],
+                    },],
                 ),
                 (
                     ::std::borrow::ToOwned::to_owned("OutOfBounds"),
-                    ::std::vec![
-                        ::ethers::core::abi::ethabi::AbiError {
-                            name: ::std::borrow::ToOwned::to_owned("OutOfBounds"),
-                            inputs: ::std::vec![],
-                        },
-                    ],
+                    ::std::vec![::ethers::core::abi::ethabi::AbiError {
+                        name: ::std::borrow::ToOwned::to_owned("OutOfBounds"),
+                        inputs: ::std::vec![],
+                    },],
                 ),
             ]),
             receive: false,
             fallback: false,
         }
     }
-    ///The parsed JSON ABI of the contract.
-<<<<<<< HEAD
-    pub static GAUSSIAN_ABI: ::ethers::contract::Lazy<::ethers::core::abi::Abi> = ::ethers::contract::Lazy::new(
-        __abi,
-    );
-=======
+    /// The parsed JSON ABI of the contract.
     pub static GAUSSIAN_ABI: ::ethers::contract::Lazy<::ethers::core::abi::Abi> =
         ::ethers::contract::Lazy::new(__abi);
->>>>>>> 42951e79
     #[rustfmt::skip]
     const __BYTECODE: &[u8] = b"`|`7`\x0B\x82\x82\x829\x80Q`\0\x1A`s\x14`*WcNH{q`\xE0\x1B`\0R`\0`\x04R`$`\0\xFD[0`\0R`s\x81S\x82\x81\xF3\xFEs\0\0\0\0\0\0\0\0\0\0\0\0\0\0\0\0\0\0\0\0`\x80`@\x81\x90RbF\x1B\xCD`\xE5\x1B\x81R` `\x84\x90\x81R`5`\xA4R\x7FContract does not have fallback `\xC4\x90\x81Rtnor receive functions`X\x1B`\xE4R0\x93\x90\x93\x14\x92\x90\x82\xFD";
     /// The bytecode of the contract.
-    pub static GAUSSIAN_BYTECODE: ::ethers::core::types::Bytes = ::ethers::core::types::Bytes::from_static(
-        __BYTECODE,
-    );
+    pub static GAUSSIAN_BYTECODE: ::ethers::core::types::Bytes =
+        ::ethers::core::types::Bytes::from_static(__BYTECODE);
     #[rustfmt::skip]
     const __DEPLOYED_BYTECODE: &[u8] = b"s\0\0\0\0\0\0\0\0\0\0\0\0\0\0\0\0\0\0\0\0`\x80`@\x81\x90RbF\x1B\xCD`\xE5\x1B\x81R` `\x84\x90\x81R`5`\xA4R\x7FContract does not have fallback `\xC4\x90\x81Rtnor receive functions`X\x1B`\xE4R0\x93\x90\x93\x14\x92\x90\x82\xFD";
     /// The deployed bytecode of the contract.
-    pub static GAUSSIAN_DEPLOYED_BYTECODE: ::ethers::core::types::Bytes = ::ethers::core::types::Bytes::from_static(
-        __DEPLOYED_BYTECODE,
-    );
+    pub static GAUSSIAN_DEPLOYED_BYTECODE: ::ethers::core::types::Bytes =
+        ::ethers::core::types::Bytes::from_static(__DEPLOYED_BYTECODE);
     pub struct Gaussian<M>(::ethers::contract::Contract<M>);
     impl<M> ::core::clone::Clone for Gaussian<M> {
         fn clone(&self) -> Self {
@@ -89,38 +75,44 @@
     }
     impl<M> ::core::fmt::Debug for Gaussian<M> {
         fn fmt(&self, f: &mut ::core::fmt::Formatter<'_>) -> ::core::fmt::Result {
-            f.debug_tuple(::core::stringify!(Gaussian)).field(&self.address()).finish()
+            f.debug_tuple(::core::stringify!(Gaussian))
+                .field(&self.address())
+                .finish()
         }
     }
     impl<M: ::ethers::providers::Middleware> Gaussian<M> {
-        /// Creates a new contract instance with the specified `ethers` client at
-        /// `address`. The contract derefs to a `ethers::Contract` object.
+        /// Creates a new contract instance with the specified `ethers` client
+        /// at `address`. The contract derefs to a `ethers::Contract`
+        /// object.
         pub fn new<T: Into<::ethers::core::types::Address>>(
             address: T,
             client: ::std::sync::Arc<M>,
         ) -> Self {
-            Self(
-                ::ethers::contract::Contract::new(
-                    address.into(),
-                    GAUSSIAN_ABI.clone(),
-                    client,
-                ),
-            )
-        }
-        /// Constructs the general purpose `Deployer` instance based on the provided constructor arguments and sends it.
-        /// Returns a new instance of a deployer that returns an instance of this contract after sending the transaction
+            Self(::ethers::contract::Contract::new(
+                address.into(),
+                GAUSSIAN_ABI.clone(),
+                client,
+            ))
+        }
+        /// Constructs the general purpose `Deployer` instance based on the
+        /// provided constructor arguments and sends it. Returns a new
+        /// instance of a deployer that returns an instance of this contract
+        /// after sending the transaction
         ///
         /// Notes:
-        /// - If there are no constructor arguments, you should pass `()` as the argument.
+        /// - If there are no constructor arguments, you should pass `()` as the
+        ///   argument.
         /// - The default poll duration is 7 seconds.
         /// - The default number of confirmations is 1 block.
         ///
         ///
         /// # Example
         ///
-        /// Generate contract bindings with `abigen!` and deploy a new contract instance.
-        ///
-        /// *Note*: this requires a `bytecode` and `abi` object in the `greeter.json` artifact.
+        /// Generate contract bindings with `abigen!` and deploy a new contract
+        /// instance.
+        ///
+        /// *Note*: this requires a `bytecode` and `abi` object in the
+        /// `greeter.json` artifact.
         ///
         /// ```ignore
         /// # async fn deploy<M: ethers::providers::Middleware>(client: ::std::sync::Arc<M>) {
@@ -147,13 +139,13 @@
             Ok(deployer)
         }
     }
-    impl<M: ::ethers::providers::Middleware> From<::ethers::contract::Contract<M>>
-    for Gaussian<M> {
+    impl<M: ::ethers::providers::Middleware> From<::ethers::contract::Contract<M>> for Gaussian<M> {
         fn from(contract: ::ethers::contract::Contract<M>) -> Self {
             Self::new(contract.address(), contract.client())
         }
     }
-    ///Custom Error type `Infinity` with signature `Infinity()` and selector `0x07a02127`
+    /// Custom Error type `Infinity` with signature `Infinity()` and selector
+    /// `0x07a02127`
     #[derive(
         Clone,
         ::ethers::contract::EthError,
@@ -164,11 +156,12 @@
         Debug,
         PartialEq,
         Eq,
-        Hash
+        Hash,
     )]
     #[etherror(name = "Infinity", abi = "Infinity()")]
     pub struct Infinity;
-    ///Custom Error type `NegativeInfinity` with signature `NegativeInfinity()` and selector `0x8bb56614`
+    /// Custom Error type `NegativeInfinity` with signature `NegativeInfinity()`
+    /// and selector `0x8bb56614`
     #[derive(
         Clone,
         ::ethers::contract::EthError,
@@ -179,11 +172,12 @@
         Debug,
         PartialEq,
         Eq,
-        Hash
+        Hash,
     )]
     #[etherror(name = "NegativeInfinity", abi = "NegativeInfinity()")]
     pub struct NegativeInfinity;
-    ///Custom Error type `OutOfBounds` with signature `OutOfBounds()` and selector `0xb4120f14`
+    /// Custom Error type `OutOfBounds` with signature `OutOfBounds()` and
+    /// selector `0xb4120f14`
     #[derive(
         Clone,
         ::ethers::contract::EthError,
@@ -194,11 +188,11 @@
         Debug,
         PartialEq,
         Eq,
-        Hash
+        Hash,
     )]
     #[etherror(name = "OutOfBounds", abi = "OutOfBounds()")]
     pub struct OutOfBounds;
-    ///Container type for all of the contract's custom errors
+    /// Container type for all of the contract's custom errors
     #[derive(
         Clone,
         ::ethers::contract::EthAbiType,
@@ -207,7 +201,7 @@
         Debug,
         PartialEq,
         Eq,
-        Hash
+        Hash,
     )]
     pub enum GaussianErrors {
         Infinity(Infinity),
@@ -222,24 +216,19 @@
             data: impl AsRef<[u8]>,
         ) -> ::core::result::Result<Self, ::ethers::core::abi::AbiError> {
             let data = data.as_ref();
-            if let Ok(decoded) = <::std::string::String as ::ethers::core::abi::AbiDecode>::decode(
-                data,
-            ) {
+            if let Ok(decoded) =
+                <::std::string::String as ::ethers::core::abi::AbiDecode>::decode(data)
+            {
                 return Ok(Self::RevertString(decoded));
             }
-            if let Ok(decoded) = <Infinity as ::ethers::core::abi::AbiDecode>::decode(
-                data,
-            ) {
+            if let Ok(decoded) = <Infinity as ::ethers::core::abi::AbiDecode>::decode(data) {
                 return Ok(Self::Infinity(decoded));
             }
-            if let Ok(decoded) = <NegativeInfinity as ::ethers::core::abi::AbiDecode>::decode(
-                data,
-            ) {
+            if let Ok(decoded) = <NegativeInfinity as ::ethers::core::abi::AbiDecode>::decode(data)
+            {
                 return Ok(Self::NegativeInfinity(decoded));
             }
-            if let Ok(decoded) = <OutOfBounds as ::ethers::core::abi::AbiDecode>::decode(
-                data,
-            ) {
+            if let Ok(decoded) = <OutOfBounds as ::ethers::core::abi::AbiDecode>::decode(data) {
                 return Ok(Self::OutOfBounds(decoded));
             }
             Err(::ethers::core::abi::Error::InvalidData.into())
@@ -248,15 +237,9 @@
     impl ::ethers::core::abi::AbiEncode for GaussianErrors {
         fn encode(self) -> ::std::vec::Vec<u8> {
             match self {
-                Self::Infinity(element) => {
-                    ::ethers::core::abi::AbiEncode::encode(element)
-                }
-                Self::NegativeInfinity(element) => {
-                    ::ethers::core::abi::AbiEncode::encode(element)
-                }
-                Self::OutOfBounds(element) => {
-                    ::ethers::core::abi::AbiEncode::encode(element)
-                }
+                Self::Infinity(element) => ::ethers::core::abi::AbiEncode::encode(element),
+                Self::NegativeInfinity(element) => ::ethers::core::abi::AbiEncode::encode(element),
+                Self::OutOfBounds(element) => ::ethers::core::abi::AbiEncode::encode(element),
                 Self::RevertString(s) => ::ethers::core::abi::AbiEncode::encode(s),
             }
         }
@@ -265,14 +248,11 @@
         fn valid_selector(selector: [u8; 4]) -> bool {
             match selector {
                 [0x08, 0xc3, 0x79, 0xa0] => true,
-                _ if selector
-                    == <Infinity as ::ethers::contract::EthError>::selector() => true,
-                _ if selector
-                    == <NegativeInfinity as ::ethers::contract::EthError>::selector() => {
+                _ if selector == <Infinity as ::ethers::contract::EthError>::selector() => true,
+                _ if selector == <NegativeInfinity as ::ethers::contract::EthError>::selector() => {
                     true
                 }
-                _ if selector
-                    == <OutOfBounds as ::ethers::contract::EthError>::selector() => true,
+                _ if selector == <OutOfBounds as ::ethers::contract::EthError>::selector() => true,
                 _ => false,
             }
         }
