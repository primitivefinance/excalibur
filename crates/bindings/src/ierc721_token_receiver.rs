--- conflicted
+++ resolved
@@ -7,83 +7,67 @@
     clippy::upper_case_acronyms,
     clippy::type_complexity,
     dead_code,
-    non_camel_case_types,
+    non_camel_case_types
 )]
 pub mod ierc721_token_receiver {
     #[allow(deprecated)]
     fn __abi() -> ::ethers::core::abi::Abi {
         ::ethers::core::abi::ethabi::Contract {
             constructor: ::core::option::Option::None,
-            functions: ::core::convert::From::from([
-                (
-                    ::std::borrow::ToOwned::to_owned("onERC721Received"),
-                    ::std::vec![
-                        ::ethers::core::abi::ethabi::Function {
-                            name: ::std::borrow::ToOwned::to_owned("onERC721Received"),
-                            inputs: ::std::vec![
-                                ::ethers::core::abi::ethabi::Param {
-                                    name: ::std::string::String::new(),
-                                    kind: ::ethers::core::abi::ethabi::ParamType::Address,
-                                    internal_type: ::core::option::Option::Some(
-                                        ::std::borrow::ToOwned::to_owned("address"),
-                                    ),
-                                },
-                                ::ethers::core::abi::ethabi::Param {
-                                    name: ::std::string::String::new(),
-                                    kind: ::ethers::core::abi::ethabi::ParamType::Address,
-                                    internal_type: ::core::option::Option::Some(
-                                        ::std::borrow::ToOwned::to_owned("address"),
-                                    ),
-                                },
-                                ::ethers::core::abi::ethabi::Param {
-                                    name: ::std::string::String::new(),
-                                    kind: ::ethers::core::abi::ethabi::ParamType::Uint(
-                                        256usize,
-                                    ),
-                                    internal_type: ::core::option::Option::Some(
-                                        ::std::borrow::ToOwned::to_owned("uint256"),
-                                    ),
-                                },
-                                ::ethers::core::abi::ethabi::Param {
-                                    name: ::std::string::String::new(),
-                                    kind: ::ethers::core::abi::ethabi::ParamType::Bytes,
-                                    internal_type: ::core::option::Option::Some(
-                                        ::std::borrow::ToOwned::to_owned("bytes"),
-                                    ),
-                                },
-                            ],
-                            outputs: ::std::vec![
-                                ::ethers::core::abi::ethabi::Param {
-                                    name: ::std::string::String::new(),
-                                    kind: ::ethers::core::abi::ethabi::ParamType::FixedBytes(
-                                        4usize,
-                                    ),
-                                    internal_type: ::core::option::Option::Some(
-                                        ::std::borrow::ToOwned::to_owned("bytes4"),
-                                    ),
-                                },
-                            ],
-                            constant: ::core::option::Option::None,
-                            state_mutability: ::ethers::core::abi::ethabi::StateMutability::NonPayable,
+            functions: ::core::convert::From::from([(
+                ::std::borrow::ToOwned::to_owned("onERC721Received"),
+                ::std::vec![::ethers::core::abi::ethabi::Function {
+                    name: ::std::borrow::ToOwned::to_owned("onERC721Received"),
+                    inputs: ::std::vec![
+                        ::ethers::core::abi::ethabi::Param {
+                            name: ::std::string::String::new(),
+                            kind: ::ethers::core::abi::ethabi::ParamType::Address,
+                            internal_type: ::core::option::Option::Some(
+                                ::std::borrow::ToOwned::to_owned("address"),
+                            ),
+                        },
+                        ::ethers::core::abi::ethabi::Param {
+                            name: ::std::string::String::new(),
+                            kind: ::ethers::core::abi::ethabi::ParamType::Address,
+                            internal_type: ::core::option::Option::Some(
+                                ::std::borrow::ToOwned::to_owned("address"),
+                            ),
+                        },
+                        ::ethers::core::abi::ethabi::Param {
+                            name: ::std::string::String::new(),
+                            kind: ::ethers::core::abi::ethabi::ParamType::Uint(256usize,),
+                            internal_type: ::core::option::Option::Some(
+                                ::std::borrow::ToOwned::to_owned("uint256"),
+                            ),
+                        },
+                        ::ethers::core::abi::ethabi::Param {
+                            name: ::std::string::String::new(),
+                            kind: ::ethers::core::abi::ethabi::ParamType::Bytes,
+                            internal_type: ::core::option::Option::Some(
+                                ::std::borrow::ToOwned::to_owned("bytes"),
+                            ),
                         },
                     ],
-                ),
-            ]),
+                    outputs: ::std::vec![::ethers::core::abi::ethabi::Param {
+                        name: ::std::string::String::new(),
+                        kind: ::ethers::core::abi::ethabi::ParamType::FixedBytes(4usize,),
+                        internal_type: ::core::option::Option::Some(
+                            ::std::borrow::ToOwned::to_owned("bytes4"),
+                        ),
+                    },],
+                    constant: ::core::option::Option::None,
+                    state_mutability: ::ethers::core::abi::ethabi::StateMutability::NonPayable,
+                },],
+            )]),
             events: ::std::collections::BTreeMap::new(),
             errors: ::std::collections::BTreeMap::new(),
             receive: false,
             fallback: false,
         }
     }
-    ///The parsed JSON ABI of the contract.
-<<<<<<< HEAD
-    pub static IERC721TOKENRECEIVER_ABI: ::ethers::contract::Lazy<
-        ::ethers::core::abi::Abi,
-    > = ::ethers::contract::Lazy::new(__abi);
-=======
+    /// The parsed JSON ABI of the contract.
     pub static IERC721TOKENRECEIVER_ABI: ::ethers::contract::Lazy<::ethers::core::abi::Abi> =
         ::ethers::contract::Lazy::new(__abi);
->>>>>>> 42951e79
     pub struct IERC721TokenReceiver<M>(::ethers::contract::Contract<M>);
     impl<M> ::core::clone::Clone for IERC721TokenReceiver<M> {
         fn clone(&self) -> Self {
@@ -109,21 +93,20 @@
         }
     }
     impl<M: ::ethers::providers::Middleware> IERC721TokenReceiver<M> {
-        /// Creates a new contract instance with the specified `ethers` client at
-        /// `address`. The contract derefs to a `ethers::Contract` object.
+        /// Creates a new contract instance with the specified `ethers` client
+        /// at `address`. The contract derefs to a `ethers::Contract`
+        /// object.
         pub fn new<T: Into<::ethers::core::types::Address>>(
             address: T,
             client: ::std::sync::Arc<M>,
         ) -> Self {
-            Self(
-                ::ethers::contract::Contract::new(
-                    address.into(),
-                    IERC721TOKENRECEIVER_ABI.clone(),
-                    client,
-                ),
-            )
+            Self(::ethers::contract::Contract::new(
+                address.into(),
+                IERC721TOKENRECEIVER_ABI.clone(),
+                client,
+            ))
         }
-        ///Calls the contract's `onERC721Received` (0x150b7a02) function
+        /// Calls the contract's `onERC721Received` (0x150b7a02) function
         pub fn on_erc721_received(
             &self,
             p0: ::ethers::core::types::Address,
@@ -137,12 +120,16 @@
         }
     }
     impl<M: ::ethers::providers::Middleware> From<::ethers::contract::Contract<M>>
-    for IERC721TokenReceiver<M> {
+        for IERC721TokenReceiver<M>
+    {
         fn from(contract: ::ethers::contract::Contract<M>) -> Self {
             Self::new(contract.address(), contract.client())
         }
     }
-    ///Container type for all input parameters for the `onERC721Received` function with signature `onERC721Received(address,address,uint256,bytes)` and selector `0x150b7a02`
+    /// Container type for all input parameters for the `onERC721Received`
+    /// function with signature
+    /// `onERC721Received(address,address,uint256,bytes)` and selector
+    /// `0x150b7a02`
     #[derive(
         Clone,
         ::ethers::contract::EthCall,
@@ -153,7 +140,7 @@
         Debug,
         PartialEq,
         Eq,
-        Hash
+        Hash,
     )]
     #[ethcall(
         name = "onERC721Received",
@@ -165,7 +152,10 @@
         pub ::ethers::core::types::U256,
         pub ::ethers::core::types::Bytes,
     );
-    ///Container type for all return fields from the `onERC721Received` function with signature `onERC721Received(address,address,uint256,bytes)` and selector `0x150b7a02`
+    /// Container type for all return fields from the `onERC721Received`
+    /// function with signature
+    /// `onERC721Received(address,address,uint256,bytes)` and selector
+    /// `0x150b7a02`
     #[derive(
         Clone,
         ::ethers::contract::EthAbiType,
@@ -176,7 +166,7 @@
         Debug,
         PartialEq,
         Eq,
-        Hash
+        Hash,
     )]
     pub struct OnERC721ReceivedReturn(pub [u8; 4]);
 }