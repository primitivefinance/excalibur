pub use strategy_source::*;
/// This module was auto-generated with ethers-rs Abigen.
/// More information at: <https://github.com/gakonst/ethers-rs>
#[allow(
    clippy::enum_variant_names,
    clippy::too_many_arguments,
    clippy::upper_case_acronyms,
    clippy::type_complexity,
    dead_code,
    non_camel_case_types,
)]
pub mod strategy_source {
    #[allow(deprecated)]
    fn __abi() -> ::ethers::core::abi::Abi {
        ::ethers::core::abi::ethabi::Contract {
            constructor: ::core::option::Option::None,
            functions: ::core::convert::From::from([
                (
                    ::std::borrow::ToOwned::to_owned("dynamicSlot"),
                    ::std::vec![
                        ::ethers::core::abi::ethabi::Function {
                            name: ::std::borrow::ToOwned::to_owned("dynamicSlot"),
                            inputs: ::std::vec![],
                            outputs: ::std::vec![
                                ::ethers::core::abi::ethabi::Param {
                                    name: ::std::borrow::ToOwned::to_owned("strikePriceWad"),
                                    kind: ::ethers::core::abi::ethabi::ParamType::Uint(
                                        256usize,
                                    ),
                                    internal_type: ::core::option::Option::Some(
                                        ::std::borrow::ToOwned::to_owned("uint256"),
                                    ),
                                },
                                ::ethers::core::abi::ethabi::Param {
                                    name: ::std::borrow::ToOwned::to_owned("sigmaPercentWad"),
                                    kind: ::ethers::core::abi::ethabi::ParamType::Uint(
                                        256usize,
                                    ),
                                    internal_type: ::core::option::Option::Some(
                                        ::std::borrow::ToOwned::to_owned("uint256"),
                                    ),
                                },
                                ::ethers::core::abi::ethabi::Param {
                                    name: ::std::borrow::ToOwned::to_owned("tauYearsWad"),
                                    kind: ::ethers::core::abi::ethabi::ParamType::Uint(
                                        256usize,
                                    ),
                                    internal_type: ::core::option::Option::Some(
                                        ::std::borrow::ToOwned::to_owned("uint256"),
                                    ),
                                },
                            ],
                            constant: ::core::option::Option::None,
                            state_mutability: ::ethers::core::abi::ethabi::StateMutability::View,
                        },
                    ],
                ),
                (
                    ::std::borrow::ToOwned::to_owned("staticSlot"),
                    ::std::vec![
                        ::ethers::core::abi::ethabi::Function {
                            name: ::std::borrow::ToOwned::to_owned("staticSlot"),
                            inputs: ::std::vec![],
                            outputs: ::std::vec![
                                ::ethers::core::abi::ethabi::Param {
                                    name: ::std::borrow::ToOwned::to_owned("strikePriceWad"),
                                    kind: ::ethers::core::abi::ethabi::ParamType::Uint(
                                        256usize,
                                    ),
                                    internal_type: ::core::option::Option::Some(
                                        ::std::borrow::ToOwned::to_owned("uint256"),
                                    ),
                                },
                                ::ethers::core::abi::ethabi::Param {
                                    name: ::std::borrow::ToOwned::to_owned("sigmaPercentWad"),
                                    kind: ::ethers::core::abi::ethabi::ParamType::Uint(
                                        256usize,
                                    ),
                                    internal_type: ::core::option::Option::Some(
                                        ::std::borrow::ToOwned::to_owned("uint256"),
                                    ),
                                },
                                ::ethers::core::abi::ethabi::Param {
                                    name: ::std::borrow::ToOwned::to_owned("tauYearsWad"),
                                    kind: ::ethers::core::abi::ethabi::ParamType::Uint(
                                        256usize,
                                    ),
                                    internal_type: ::core::option::Option::Some(
                                        ::std::borrow::ToOwned::to_owned("uint256"),
                                    ),
                                },
                            ],
                            constant: ::core::option::Option::None,
                            state_mutability: ::ethers::core::abi::ethabi::StateMutability::View,
                        },
                    ],
                ),
                (
                    ::std::borrow::ToOwned::to_owned("swapFee"),
                    ::std::vec![
                        ::ethers::core::abi::ethabi::Function {
                            name: ::std::borrow::ToOwned::to_owned("swapFee"),
                            inputs: ::std::vec![],
                            outputs: ::std::vec![
                                ::ethers::core::abi::ethabi::Param {
                                    name: ::std::string::String::new(),
                                    kind: ::ethers::core::abi::ethabi::ParamType::Uint(
                                        256usize,
                                    ),
                                    internal_type: ::core::option::Option::Some(
                                        ::std::borrow::ToOwned::to_owned("uint256"),
                                    ),
                                },
                            ],
                            constant: ::core::option::Option::None,
                            state_mutability: ::ethers::core::abi::ethabi::StateMutability::View,
                        },
                    ],
                ),
            ]),
            events: ::std::collections::BTreeMap::new(),
            errors: ::std::collections::BTreeMap::new(),
            receive: false,
            fallback: false,
        }
    }
    ///The parsed JSON ABI of the contract.
<<<<<<< HEAD
    pub static STRATEGYSOURCE_ABI: ::ethers::contract::Lazy<::ethers::core::abi::Abi> = ::ethers::contract::Lazy::new(
        __abi,
    );
=======
    pub static STRATEGYSOURCE_ABI: ::ethers::contract::Lazy<::ethers::core::abi::Abi> =
        ::ethers::contract::Lazy::new(__abi);
>>>>>>> 42951e79
    pub struct StrategySource<M>(::ethers::contract::Contract<M>);
    impl<M> ::core::clone::Clone for StrategySource<M> {
        fn clone(&self) -> Self {
            Self(::core::clone::Clone::clone(&self.0))
        }
    }
    impl<M> ::core::ops::Deref for StrategySource<M> {
        type Target = ::ethers::contract::Contract<M>;
        fn deref(&self) -> &Self::Target {
            &self.0
        }
    }
    impl<M> ::core::ops::DerefMut for StrategySource<M> {
        fn deref_mut(&mut self) -> &mut Self::Target {
            &mut self.0
        }
    }
    impl<M> ::core::fmt::Debug for StrategySource<M> {
        fn fmt(&self, f: &mut ::core::fmt::Formatter<'_>) -> ::core::fmt::Result {
            f.debug_tuple(::core::stringify!(StrategySource))
                .field(&self.address())
                .finish()
        }
    }
    impl<M: ::ethers::providers::Middleware> StrategySource<M> {
        /// Creates a new contract instance with the specified `ethers` client at
        /// `address`. The contract derefs to a `ethers::Contract` object.
        pub fn new<T: Into<::ethers::core::types::Address>>(
            address: T,
            client: ::std::sync::Arc<M>,
        ) -> Self {
            Self(
                ::ethers::contract::Contract::new(
                    address.into(),
                    STRATEGYSOURCE_ABI.clone(),
                    client,
                ),
            )
        }
        ///Calls the contract's `dynamicSlot` (0xc1e0043b) function
        pub fn dynamic_slot(
            &self,
        ) -> ::ethers::contract::builders::ContractCall<
            M,
            (
                ::ethers::core::types::U256,
                ::ethers::core::types::U256,
                ::ethers::core::types::U256,
            ),
        > {
            self.0
                .method_hash([193, 224, 4, 59], ())
                .expect("method not found (this should never happen)")
        }
        ///Calls the contract's `staticSlot` (0x2e2d7969) function
        pub fn static_slot(
            &self,
        ) -> ::ethers::contract::builders::ContractCall<
            M,
            (
                ::ethers::core::types::U256,
                ::ethers::core::types::U256,
                ::ethers::core::types::U256,
            ),
        > {
            self.0
                .method_hash([46, 45, 121, 105], ())
                .expect("method not found (this should never happen)")
        }
<<<<<<< HEAD
        ///Calls the contract's `swapFee` (0x54cf2aeb) function
        pub fn swap_fee(
=======
        ///Calls the contract's `swapFeePercentageWad` (0x40b43169) function
        pub fn swap_fee_percentage_wad(
>>>>>>> 42951e79
            &self,
        ) -> ::ethers::contract::builders::ContractCall<M, ::ethers::core::types::U256> {
            self.0
                .method_hash([84, 207, 42, 235], ())
                .expect("method not found (this should never happen)")
        }
    }
    impl<M: ::ethers::providers::Middleware> From<::ethers::contract::Contract<M>>
    for StrategySource<M> {
        fn from(contract: ::ethers::contract::Contract<M>) -> Self {
            Self::new(contract.address(), contract.client())
        }
    }
    ///Container type for all input parameters for the `dynamicSlot` function with signature `dynamicSlot()` and selector `0xc1e0043b`
    #[derive(
        Clone,
        ::ethers::contract::EthCall,
        ::ethers::contract::EthDisplay,
        serde::Serialize,
        serde::Deserialize,
        Default,
        Debug,
        PartialEq,
        Eq,
        Hash
    )]
    #[ethcall(name = "dynamicSlot", abi = "dynamicSlot()")]
    pub struct DynamicSlotCall;
    ///Container type for all input parameters for the `staticSlot` function with signature `staticSlot()` and selector `0x2e2d7969`
    #[derive(
        Clone,
        ::ethers::contract::EthCall,
        ::ethers::contract::EthDisplay,
        serde::Serialize,
        serde::Deserialize,
        Default,
        Debug,
        PartialEq,
        Eq,
        Hash
    )]
    #[ethcall(name = "staticSlot", abi = "staticSlot()")]
    pub struct StaticSlotCall;
<<<<<<< HEAD
    ///Container type for all input parameters for the `swapFee` function with signature `swapFee()` and selector `0x54cf2aeb`
=======
    ///Container type for all input parameters for the `swapFeePercentageWad` function with signature `swapFeePercentageWad()` and selector `0x40b43169`
>>>>>>> 42951e79
    #[derive(
        Clone,
        ::ethers::contract::EthCall,
        ::ethers::contract::EthDisplay,
        serde::Serialize,
        serde::Deserialize,
        Default,
        Debug,
        PartialEq,
        Eq,
        Hash
    )]
<<<<<<< HEAD
    #[ethcall(name = "swapFee", abi = "swapFee()")]
    pub struct SwapFeeCall;
=======
    #[ethcall(name = "swapFeePercentageWad", abi = "swapFeePercentageWad()")]
    pub struct SwapFeePercentageWadCall;
>>>>>>> 42951e79
    ///Container type for all of the contract's call
    #[derive(
        Clone,
        ::ethers::contract::EthAbiType,
        serde::Serialize,
        serde::Deserialize,
        Debug,
        PartialEq,
        Eq,
        Hash
    )]
    pub enum StrategySourceCalls {
        DynamicSlot(DynamicSlotCall),
        StaticSlot(StaticSlotCall),
        SwapFee(SwapFeeCall),
    }
    impl ::ethers::core::abi::AbiDecode for StrategySourceCalls {
        fn decode(
            data: impl AsRef<[u8]>,
        ) -> ::core::result::Result<Self, ::ethers::core::abi::AbiError> {
            let data = data.as_ref();
            if let Ok(decoded) = <DynamicSlotCall as ::ethers::core::abi::AbiDecode>::decode(
                data,
            ) {
                return Ok(Self::DynamicSlot(decoded));
            }
            if let Ok(decoded) = <StaticSlotCall as ::ethers::core::abi::AbiDecode>::decode(
                data,
            ) {
                return Ok(Self::StaticSlot(decoded));
            }
            if let Ok(decoded) = <SwapFeeCall as ::ethers::core::abi::AbiDecode>::decode(
                data,
            ) {
                return Ok(Self::SwapFee(decoded));
            }
            Err(::ethers::core::abi::Error::InvalidData.into())
        }
    }
    impl ::ethers::core::abi::AbiEncode for StrategySourceCalls {
        fn encode(self) -> Vec<u8> {
            match self {
                Self::DynamicSlot(element) => {
                    ::ethers::core::abi::AbiEncode::encode(element)
                }
                Self::StaticSlot(element) => {
                    ::ethers::core::abi::AbiEncode::encode(element)
                }
                Self::SwapFee(element) => ::ethers::core::abi::AbiEncode::encode(element),
            }
        }
    }
    impl ::core::fmt::Display for StrategySourceCalls {
        fn fmt(&self, f: &mut ::core::fmt::Formatter<'_>) -> ::core::fmt::Result {
            match self {
                Self::DynamicSlot(element) => ::core::fmt::Display::fmt(element, f),
                Self::StaticSlot(element) => ::core::fmt::Display::fmt(element, f),
                Self::SwapFee(element) => ::core::fmt::Display::fmt(element, f),
            }
        }
    }
    impl ::core::convert::From<DynamicSlotCall> for StrategySourceCalls {
        fn from(value: DynamicSlotCall) -> Self {
            Self::DynamicSlot(value)
        }
    }
    impl ::core::convert::From<StaticSlotCall> for StrategySourceCalls {
        fn from(value: StaticSlotCall) -> Self {
            Self::StaticSlot(value)
        }
    }
    impl ::core::convert::From<SwapFeeCall> for StrategySourceCalls {
        fn from(value: SwapFeeCall) -> Self {
            Self::SwapFee(value)
        }
    }
    ///Container type for all return fields from the `dynamicSlot` function with signature `dynamicSlot()` and selector `0xc1e0043b`
    #[derive(
        Clone,
        ::ethers::contract::EthAbiType,
        ::ethers::contract::EthAbiCodec,
        serde::Serialize,
        serde::Deserialize,
        Default,
        Debug,
        PartialEq,
        Eq,
        Hash
    )]
    pub struct DynamicSlotReturn {
        pub strike_price_wad: ::ethers::core::types::U256,
        pub sigma_percent_wad: ::ethers::core::types::U256,
        pub tau_years_wad: ::ethers::core::types::U256,
    }
    ///Container type for all return fields from the `staticSlot` function with signature `staticSlot()` and selector `0x2e2d7969`
    #[derive(
        Clone,
        ::ethers::contract::EthAbiType,
        ::ethers::contract::EthAbiCodec,
        serde::Serialize,
        serde::Deserialize,
        Default,
        Debug,
        PartialEq,
        Eq,
        Hash
    )]
    pub struct StaticSlotReturn {
        pub strike_price_wad: ::ethers::core::types::U256,
        pub sigma_percent_wad: ::ethers::core::types::U256,
        pub tau_years_wad: ::ethers::core::types::U256,
    }
<<<<<<< HEAD
    ///Container type for all return fields from the `swapFee` function with signature `swapFee()` and selector `0x54cf2aeb`
=======
    ///Container type for all return fields from the `swapFeePercentageWad` function with signature `swapFeePercentageWad()` and selector `0x40b43169`
>>>>>>> 42951e79
    #[derive(
        Clone,
        ::ethers::contract::EthAbiType,
        ::ethers::contract::EthAbiCodec,
        serde::Serialize,
        serde::Deserialize,
        Default,
        Debug,
        PartialEq,
        Eq,
        Hash
    )]
    pub struct SwapFeeReturn(pub ::ethers::core::types::U256);
}<|MERGE_RESOLUTION|>--- conflicted
+++ resolved
@@ -7,7 +7,7 @@
     clippy::upper_case_acronyms,
     clippy::type_complexity,
     dead_code,
-    non_camel_case_types,
+    non_camel_case_types
 )]
 pub mod strategy_source {
     #[allow(deprecated)]
@@ -17,105 +17,83 @@
             functions: ::core::convert::From::from([
                 (
                     ::std::borrow::ToOwned::to_owned("dynamicSlot"),
-                    ::std::vec![
-                        ::ethers::core::abi::ethabi::Function {
-                            name: ::std::borrow::ToOwned::to_owned("dynamicSlot"),
-                            inputs: ::std::vec![],
-                            outputs: ::std::vec![
-                                ::ethers::core::abi::ethabi::Param {
-                                    name: ::std::borrow::ToOwned::to_owned("strikePriceWad"),
-                                    kind: ::ethers::core::abi::ethabi::ParamType::Uint(
-                                        256usize,
-                                    ),
-                                    internal_type: ::core::option::Option::Some(
-                                        ::std::borrow::ToOwned::to_owned("uint256"),
-                                    ),
-                                },
-                                ::ethers::core::abi::ethabi::Param {
-                                    name: ::std::borrow::ToOwned::to_owned("sigmaPercentWad"),
-                                    kind: ::ethers::core::abi::ethabi::ParamType::Uint(
-                                        256usize,
-                                    ),
-                                    internal_type: ::core::option::Option::Some(
-                                        ::std::borrow::ToOwned::to_owned("uint256"),
-                                    ),
-                                },
-                                ::ethers::core::abi::ethabi::Param {
-                                    name: ::std::borrow::ToOwned::to_owned("tauYearsWad"),
-                                    kind: ::ethers::core::abi::ethabi::ParamType::Uint(
-                                        256usize,
-                                    ),
-                                    internal_type: ::core::option::Option::Some(
-                                        ::std::borrow::ToOwned::to_owned("uint256"),
-                                    ),
-                                },
-                            ],
-                            constant: ::core::option::Option::None,
-                            state_mutability: ::ethers::core::abi::ethabi::StateMutability::View,
-                        },
-                    ],
+                    ::std::vec![::ethers::core::abi::ethabi::Function {
+                        name: ::std::borrow::ToOwned::to_owned("dynamicSlot"),
+                        inputs: ::std::vec![],
+                        outputs: ::std::vec![
+                            ::ethers::core::abi::ethabi::Param {
+                                name: ::std::borrow::ToOwned::to_owned("strikePriceWad"),
+                                kind: ::ethers::core::abi::ethabi::ParamType::Uint(256usize,),
+                                internal_type: ::core::option::Option::Some(
+                                    ::std::borrow::ToOwned::to_owned("uint256"),
+                                ),
+                            },
+                            ::ethers::core::abi::ethabi::Param {
+                                name: ::std::borrow::ToOwned::to_owned("sigmaPercentWad"),
+                                kind: ::ethers::core::abi::ethabi::ParamType::Uint(256usize,),
+                                internal_type: ::core::option::Option::Some(
+                                    ::std::borrow::ToOwned::to_owned("uint256"),
+                                ),
+                            },
+                            ::ethers::core::abi::ethabi::Param {
+                                name: ::std::borrow::ToOwned::to_owned("tauYearsWad"),
+                                kind: ::ethers::core::abi::ethabi::ParamType::Uint(256usize,),
+                                internal_type: ::core::option::Option::Some(
+                                    ::std::borrow::ToOwned::to_owned("uint256"),
+                                ),
+                            },
+                        ],
+                        constant: ::core::option::Option::None,
+                        state_mutability: ::ethers::core::abi::ethabi::StateMutability::View,
+                    },],
                 ),
                 (
                     ::std::borrow::ToOwned::to_owned("staticSlot"),
-                    ::std::vec![
-                        ::ethers::core::abi::ethabi::Function {
-                            name: ::std::borrow::ToOwned::to_owned("staticSlot"),
-                            inputs: ::std::vec![],
-                            outputs: ::std::vec![
-                                ::ethers::core::abi::ethabi::Param {
-                                    name: ::std::borrow::ToOwned::to_owned("strikePriceWad"),
-                                    kind: ::ethers::core::abi::ethabi::ParamType::Uint(
-                                        256usize,
-                                    ),
-                                    internal_type: ::core::option::Option::Some(
-                                        ::std::borrow::ToOwned::to_owned("uint256"),
-                                    ),
-                                },
-                                ::ethers::core::abi::ethabi::Param {
-                                    name: ::std::borrow::ToOwned::to_owned("sigmaPercentWad"),
-                                    kind: ::ethers::core::abi::ethabi::ParamType::Uint(
-                                        256usize,
-                                    ),
-                                    internal_type: ::core::option::Option::Some(
-                                        ::std::borrow::ToOwned::to_owned("uint256"),
-                                    ),
-                                },
-                                ::ethers::core::abi::ethabi::Param {
-                                    name: ::std::borrow::ToOwned::to_owned("tauYearsWad"),
-                                    kind: ::ethers::core::abi::ethabi::ParamType::Uint(
-                                        256usize,
-                                    ),
-                                    internal_type: ::core::option::Option::Some(
-                                        ::std::borrow::ToOwned::to_owned("uint256"),
-                                    ),
-                                },
-                            ],
-                            constant: ::core::option::Option::None,
-                            state_mutability: ::ethers::core::abi::ethabi::StateMutability::View,
-                        },
-                    ],
+                    ::std::vec![::ethers::core::abi::ethabi::Function {
+                        name: ::std::borrow::ToOwned::to_owned("staticSlot"),
+                        inputs: ::std::vec![],
+                        outputs: ::std::vec![
+                            ::ethers::core::abi::ethabi::Param {
+                                name: ::std::borrow::ToOwned::to_owned("strikePriceWad"),
+                                kind: ::ethers::core::abi::ethabi::ParamType::Uint(256usize,),
+                                internal_type: ::core::option::Option::Some(
+                                    ::std::borrow::ToOwned::to_owned("uint256"),
+                                ),
+                            },
+                            ::ethers::core::abi::ethabi::Param {
+                                name: ::std::borrow::ToOwned::to_owned("sigmaPercentWad"),
+                                kind: ::ethers::core::abi::ethabi::ParamType::Uint(256usize,),
+                                internal_type: ::core::option::Option::Some(
+                                    ::std::borrow::ToOwned::to_owned("uint256"),
+                                ),
+                            },
+                            ::ethers::core::abi::ethabi::Param {
+                                name: ::std::borrow::ToOwned::to_owned("tauYearsWad"),
+                                kind: ::ethers::core::abi::ethabi::ParamType::Uint(256usize,),
+                                internal_type: ::core::option::Option::Some(
+                                    ::std::borrow::ToOwned::to_owned("uint256"),
+                                ),
+                            },
+                        ],
+                        constant: ::core::option::Option::None,
+                        state_mutability: ::ethers::core::abi::ethabi::StateMutability::View,
+                    },],
                 ),
                 (
                     ::std::borrow::ToOwned::to_owned("swapFee"),
-                    ::std::vec![
-                        ::ethers::core::abi::ethabi::Function {
-                            name: ::std::borrow::ToOwned::to_owned("swapFee"),
-                            inputs: ::std::vec![],
-                            outputs: ::std::vec![
-                                ::ethers::core::abi::ethabi::Param {
-                                    name: ::std::string::String::new(),
-                                    kind: ::ethers::core::abi::ethabi::ParamType::Uint(
-                                        256usize,
-                                    ),
-                                    internal_type: ::core::option::Option::Some(
-                                        ::std::borrow::ToOwned::to_owned("uint256"),
-                                    ),
-                                },
-                            ],
-                            constant: ::core::option::Option::None,
-                            state_mutability: ::ethers::core::abi::ethabi::StateMutability::View,
-                        },
-                    ],
+                    ::std::vec![::ethers::core::abi::ethabi::Function {
+                        name: ::std::borrow::ToOwned::to_owned("swapFee"),
+                        inputs: ::std::vec![],
+                        outputs: ::std::vec![::ethers::core::abi::ethabi::Param {
+                            name: ::std::string::String::new(),
+                            kind: ::ethers::core::abi::ethabi::ParamType::Uint(256usize,),
+                            internal_type: ::core::option::Option::Some(
+                                ::std::borrow::ToOwned::to_owned("uint256"),
+                            ),
+                        },],
+                        constant: ::core::option::Option::None,
+                        state_mutability: ::ethers::core::abi::ethabi::StateMutability::View,
+                    },],
                 ),
             ]),
             events: ::std::collections::BTreeMap::new(),
@@ -124,15 +102,9 @@
             fallback: false,
         }
     }
-    ///The parsed JSON ABI of the contract.
-<<<<<<< HEAD
-    pub static STRATEGYSOURCE_ABI: ::ethers::contract::Lazy<::ethers::core::abi::Abi> = ::ethers::contract::Lazy::new(
-        __abi,
-    );
-=======
+    /// The parsed JSON ABI of the contract.
     pub static STRATEGYSOURCE_ABI: ::ethers::contract::Lazy<::ethers::core::abi::Abi> =
         ::ethers::contract::Lazy::new(__abi);
->>>>>>> 42951e79
     pub struct StrategySource<M>(::ethers::contract::Contract<M>);
     impl<M> ::core::clone::Clone for StrategySource<M> {
         fn clone(&self) -> Self {
@@ -158,21 +130,20 @@
         }
     }
     impl<M: ::ethers::providers::Middleware> StrategySource<M> {
-        /// Creates a new contract instance with the specified `ethers` client at
-        /// `address`. The contract derefs to a `ethers::Contract` object.
+        /// Creates a new contract instance with the specified `ethers` client
+        /// at `address`. The contract derefs to a `ethers::Contract`
+        /// object.
         pub fn new<T: Into<::ethers::core::types::Address>>(
             address: T,
             client: ::std::sync::Arc<M>,
         ) -> Self {
-            Self(
-                ::ethers::contract::Contract::new(
-                    address.into(),
-                    STRATEGYSOURCE_ABI.clone(),
-                    client,
-                ),
-            )
-        }
-        ///Calls the contract's `dynamicSlot` (0xc1e0043b) function
+            Self(::ethers::contract::Contract::new(
+                address.into(),
+                STRATEGYSOURCE_ABI.clone(),
+                client,
+            ))
+        }
+        /// Calls the contract's `dynamicSlot` (0xc1e0043b) function
         pub fn dynamic_slot(
             &self,
         ) -> ::ethers::contract::builders::ContractCall<
@@ -187,7 +158,7 @@
                 .method_hash([193, 224, 4, 59], ())
                 .expect("method not found (this should never happen)")
         }
-        ///Calls the contract's `staticSlot` (0x2e2d7969) function
+        /// Calls the contract's `staticSlot` (0x2e2d7969) function
         pub fn static_slot(
             &self,
         ) -> ::ethers::contract::builders::ContractCall<
@@ -202,13 +173,8 @@
                 .method_hash([46, 45, 121, 105], ())
                 .expect("method not found (this should never happen)")
         }
-<<<<<<< HEAD
-        ///Calls the contract's `swapFee` (0x54cf2aeb) function
+        /// Calls the contract's `swapFee` (0x54cf2aeb) function
         pub fn swap_fee(
-=======
-        ///Calls the contract's `swapFeePercentageWad` (0x40b43169) function
-        pub fn swap_fee_percentage_wad(
->>>>>>> 42951e79
             &self,
         ) -> ::ethers::contract::builders::ContractCall<M, ::ethers::core::types::U256> {
             self.0
@@ -217,12 +183,14 @@
         }
     }
     impl<M: ::ethers::providers::Middleware> From<::ethers::contract::Contract<M>>
-    for StrategySource<M> {
+        for StrategySource<M>
+    {
         fn from(contract: ::ethers::contract::Contract<M>) -> Self {
             Self::new(contract.address(), contract.client())
         }
     }
-    ///Container type for all input parameters for the `dynamicSlot` function with signature `dynamicSlot()` and selector `0xc1e0043b`
+    /// Container type for all input parameters for the `dynamicSlot` function
+    /// with signature `dynamicSlot()` and selector `0xc1e0043b`
     #[derive(
         Clone,
         ::ethers::contract::EthCall,
@@ -233,11 +201,12 @@
         Debug,
         PartialEq,
         Eq,
-        Hash
+        Hash,
     )]
     #[ethcall(name = "dynamicSlot", abi = "dynamicSlot()")]
     pub struct DynamicSlotCall;
-    ///Container type for all input parameters for the `staticSlot` function with signature `staticSlot()` and selector `0x2e2d7969`
+    /// Container type for all input parameters for the `staticSlot` function
+    /// with signature `staticSlot()` and selector `0x2e2d7969`
     #[derive(
         Clone,
         ::ethers::contract::EthCall,
@@ -248,15 +217,12 @@
         Debug,
         PartialEq,
         Eq,
-        Hash
+        Hash,
     )]
     #[ethcall(name = "staticSlot", abi = "staticSlot()")]
     pub struct StaticSlotCall;
-<<<<<<< HEAD
-    ///Container type for all input parameters for the `swapFee` function with signature `swapFee()` and selector `0x54cf2aeb`
-=======
-    ///Container type for all input parameters for the `swapFeePercentageWad` function with signature `swapFeePercentageWad()` and selector `0x40b43169`
->>>>>>> 42951e79
+    /// Container type for all input parameters for the `swapFee` function with
+    /// signature `swapFee()` and selector `0x54cf2aeb`
     #[derive(
         Clone,
         ::ethers::contract::EthCall,
@@ -267,16 +233,11 @@
         Debug,
         PartialEq,
         Eq,
-        Hash
-    )]
-<<<<<<< HEAD
+        Hash,
+    )]
     #[ethcall(name = "swapFee", abi = "swapFee()")]
     pub struct SwapFeeCall;
-=======
-    #[ethcall(name = "swapFeePercentageWad", abi = "swapFeePercentageWad()")]
-    pub struct SwapFeePercentageWadCall;
->>>>>>> 42951e79
-    ///Container type for all of the contract's call
+    /// Container type for all of the contract's call
     #[derive(
         Clone,
         ::ethers::contract::EthAbiType,
@@ -285,7 +246,7 @@
         Debug,
         PartialEq,
         Eq,
-        Hash
+        Hash,
     )]
     pub enum StrategySourceCalls {
         DynamicSlot(DynamicSlotCall),
@@ -297,19 +258,13 @@
             data: impl AsRef<[u8]>,
         ) -> ::core::result::Result<Self, ::ethers::core::abi::AbiError> {
             let data = data.as_ref();
-            if let Ok(decoded) = <DynamicSlotCall as ::ethers::core::abi::AbiDecode>::decode(
-                data,
-            ) {
+            if let Ok(decoded) = <DynamicSlotCall as ::ethers::core::abi::AbiDecode>::decode(data) {
                 return Ok(Self::DynamicSlot(decoded));
             }
-            if let Ok(decoded) = <StaticSlotCall as ::ethers::core::abi::AbiDecode>::decode(
-                data,
-            ) {
+            if let Ok(decoded) = <StaticSlotCall as ::ethers::core::abi::AbiDecode>::decode(data) {
                 return Ok(Self::StaticSlot(decoded));
             }
-            if let Ok(decoded) = <SwapFeeCall as ::ethers::core::abi::AbiDecode>::decode(
-                data,
-            ) {
+            if let Ok(decoded) = <SwapFeeCall as ::ethers::core::abi::AbiDecode>::decode(data) {
                 return Ok(Self::SwapFee(decoded));
             }
             Err(::ethers::core::abi::Error::InvalidData.into())
@@ -318,12 +273,8 @@
     impl ::ethers::core::abi::AbiEncode for StrategySourceCalls {
         fn encode(self) -> Vec<u8> {
             match self {
-                Self::DynamicSlot(element) => {
-                    ::ethers::core::abi::AbiEncode::encode(element)
-                }
-                Self::StaticSlot(element) => {
-                    ::ethers::core::abi::AbiEncode::encode(element)
-                }
+                Self::DynamicSlot(element) => ::ethers::core::abi::AbiEncode::encode(element),
+                Self::StaticSlot(element) => ::ethers::core::abi::AbiEncode::encode(element),
                 Self::SwapFee(element) => ::ethers::core::abi::AbiEncode::encode(element),
             }
         }
@@ -352,7 +303,8 @@
             Self::SwapFee(value)
         }
     }
-    ///Container type for all return fields from the `dynamicSlot` function with signature `dynamicSlot()` and selector `0xc1e0043b`
+    /// Container type for all return fields from the `dynamicSlot` function
+    /// with signature `dynamicSlot()` and selector `0xc1e0043b`
     #[derive(
         Clone,
         ::ethers::contract::EthAbiType,
@@ -363,14 +315,15 @@
         Debug,
         PartialEq,
         Eq,
-        Hash
+        Hash,
     )]
     pub struct DynamicSlotReturn {
         pub strike_price_wad: ::ethers::core::types::U256,
         pub sigma_percent_wad: ::ethers::core::types::U256,
         pub tau_years_wad: ::ethers::core::types::U256,
     }
-    ///Container type for all return fields from the `staticSlot` function with signature `staticSlot()` and selector `0x2e2d7969`
+    /// Container type for all return fields from the `staticSlot` function with
+    /// signature `staticSlot()` and selector `0x2e2d7969`
     #[derive(
         Clone,
         ::ethers::contract::EthAbiType,
@@ -381,18 +334,15 @@
         Debug,
         PartialEq,
         Eq,
-        Hash
+        Hash,
     )]
     pub struct StaticSlotReturn {
         pub strike_price_wad: ::ethers::core::types::U256,
         pub sigma_percent_wad: ::ethers::core::types::U256,
         pub tau_years_wad: ::ethers::core::types::U256,
     }
-<<<<<<< HEAD
-    ///Container type for all return fields from the `swapFee` function with signature `swapFee()` and selector `0x54cf2aeb`
-=======
-    ///Container type for all return fields from the `swapFeePercentageWad` function with signature `swapFeePercentageWad()` and selector `0x40b43169`
->>>>>>> 42951e79
+    /// Container type for all return fields from the `swapFee` function with
+    /// signature `swapFee()` and selector `0x54cf2aeb`
     #[derive(
         Clone,
         ::ethers::contract::EthAbiType,
@@ -403,7 +353,7 @@
         Debug,
         PartialEq,
         Eq,
-        Hash
+        Hash,
     )]
     pub struct SwapFeeReturn(pub ::ethers::core::types::U256);
 }