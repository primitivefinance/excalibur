--- conflicted
+++ resolved
@@ -7,7 +7,7 @@
     clippy::upper_case_acronyms,
     clippy::type_complexity,
     dead_code,
-    non_camel_case_types,
+    non_camel_case_types
 )]
 pub mod erc20 {
     #[allow(deprecated)]
@@ -17,450 +17,368 @@
             functions: ::core::convert::From::from([
                 (
                     ::std::borrow::ToOwned::to_owned("DOMAIN_SEPARATOR"),
-                    ::std::vec![
-                        ::ethers::core::abi::ethabi::Function {
-                            name: ::std::borrow::ToOwned::to_owned("DOMAIN_SEPARATOR"),
-                            inputs: ::std::vec![],
-                            outputs: ::std::vec![
-                                ::ethers::core::abi::ethabi::Param {
-                                    name: ::std::string::String::new(),
-                                    kind: ::ethers::core::abi::ethabi::ParamType::FixedBytes(
-                                        32usize,
-                                    ),
-                                    internal_type: ::core::option::Option::Some(
-                                        ::std::borrow::ToOwned::to_owned("bytes32"),
-                                    ),
-                                },
-                            ],
-                            constant: ::core::option::Option::None,
-                            state_mutability: ::ethers::core::abi::ethabi::StateMutability::View,
-                        },
-                    ],
+                    ::std::vec![::ethers::core::abi::ethabi::Function {
+                        name: ::std::borrow::ToOwned::to_owned("DOMAIN_SEPARATOR"),
+                        inputs: ::std::vec![],
+                        outputs: ::std::vec![::ethers::core::abi::ethabi::Param {
+                            name: ::std::string::String::new(),
+                            kind: ::ethers::core::abi::ethabi::ParamType::FixedBytes(32usize,),
+                            internal_type: ::core::option::Option::Some(
+                                ::std::borrow::ToOwned::to_owned("bytes32"),
+                            ),
+                        },],
+                        constant: ::core::option::Option::None,
+                        state_mutability: ::ethers::core::abi::ethabi::StateMutability::View,
+                    },],
                 ),
                 (
                     ::std::borrow::ToOwned::to_owned("allowance"),
-                    ::std::vec![
-                        ::ethers::core::abi::ethabi::Function {
-                            name: ::std::borrow::ToOwned::to_owned("allowance"),
-                            inputs: ::std::vec![
-                                ::ethers::core::abi::ethabi::Param {
-                                    name: ::std::string::String::new(),
-                                    kind: ::ethers::core::abi::ethabi::ParamType::Address,
-                                    internal_type: ::core::option::Option::Some(
-                                        ::std::borrow::ToOwned::to_owned("address"),
-                                    ),
-                                },
-                                ::ethers::core::abi::ethabi::Param {
-                                    name: ::std::string::String::new(),
-                                    kind: ::ethers::core::abi::ethabi::ParamType::Address,
-                                    internal_type: ::core::option::Option::Some(
-                                        ::std::borrow::ToOwned::to_owned("address"),
-                                    ),
-                                },
-                            ],
-                            outputs: ::std::vec![
-                                ::ethers::core::abi::ethabi::Param {
-                                    name: ::std::string::String::new(),
-                                    kind: ::ethers::core::abi::ethabi::ParamType::Uint(
-                                        256usize,
-                                    ),
-                                    internal_type: ::core::option::Option::Some(
-                                        ::std::borrow::ToOwned::to_owned("uint256"),
-                                    ),
-                                },
-                            ],
-                            constant: ::core::option::Option::None,
-                            state_mutability: ::ethers::core::abi::ethabi::StateMutability::View,
-                        },
-                    ],
+                    ::std::vec![::ethers::core::abi::ethabi::Function {
+                        name: ::std::borrow::ToOwned::to_owned("allowance"),
+                        inputs: ::std::vec![
+                            ::ethers::core::abi::ethabi::Param {
+                                name: ::std::string::String::new(),
+                                kind: ::ethers::core::abi::ethabi::ParamType::Address,
+                                internal_type: ::core::option::Option::Some(
+                                    ::std::borrow::ToOwned::to_owned("address"),
+                                ),
+                            },
+                            ::ethers::core::abi::ethabi::Param {
+                                name: ::std::string::String::new(),
+                                kind: ::ethers::core::abi::ethabi::ParamType::Address,
+                                internal_type: ::core::option::Option::Some(
+                                    ::std::borrow::ToOwned::to_owned("address"),
+                                ),
+                            },
+                        ],
+                        outputs: ::std::vec![::ethers::core::abi::ethabi::Param {
+                            name: ::std::string::String::new(),
+                            kind: ::ethers::core::abi::ethabi::ParamType::Uint(256usize,),
+                            internal_type: ::core::option::Option::Some(
+                                ::std::borrow::ToOwned::to_owned("uint256"),
+                            ),
+                        },],
+                        constant: ::core::option::Option::None,
+                        state_mutability: ::ethers::core::abi::ethabi::StateMutability::View,
+                    },],
                 ),
                 (
                     ::std::borrow::ToOwned::to_owned("approve"),
-                    ::std::vec![
-                        ::ethers::core::abi::ethabi::Function {
-                            name: ::std::borrow::ToOwned::to_owned("approve"),
-                            inputs: ::std::vec![
-                                ::ethers::core::abi::ethabi::Param {
-                                    name: ::std::borrow::ToOwned::to_owned("spender"),
-                                    kind: ::ethers::core::abi::ethabi::ParamType::Address,
-                                    internal_type: ::core::option::Option::Some(
-                                        ::std::borrow::ToOwned::to_owned("address"),
-                                    ),
-                                },
-                                ::ethers::core::abi::ethabi::Param {
-                                    name: ::std::borrow::ToOwned::to_owned("amount"),
-                                    kind: ::ethers::core::abi::ethabi::ParamType::Uint(
-                                        256usize,
-                                    ),
-                                    internal_type: ::core::option::Option::Some(
-                                        ::std::borrow::ToOwned::to_owned("uint256"),
-                                    ),
-                                },
-                            ],
-                            outputs: ::std::vec![
-                                ::ethers::core::abi::ethabi::Param {
-                                    name: ::std::string::String::new(),
-                                    kind: ::ethers::core::abi::ethabi::ParamType::Bool,
-                                    internal_type: ::core::option::Option::Some(
-                                        ::std::borrow::ToOwned::to_owned("bool"),
-                                    ),
-                                },
-                            ],
-                            constant: ::core::option::Option::None,
-                            state_mutability: ::ethers::core::abi::ethabi::StateMutability::NonPayable,
-                        },
-                    ],
+                    ::std::vec![::ethers::core::abi::ethabi::Function {
+                        name: ::std::borrow::ToOwned::to_owned("approve"),
+                        inputs: ::std::vec![
+                            ::ethers::core::abi::ethabi::Param {
+                                name: ::std::borrow::ToOwned::to_owned("spender"),
+                                kind: ::ethers::core::abi::ethabi::ParamType::Address,
+                                internal_type: ::core::option::Option::Some(
+                                    ::std::borrow::ToOwned::to_owned("address"),
+                                ),
+                            },
+                            ::ethers::core::abi::ethabi::Param {
+                                name: ::std::borrow::ToOwned::to_owned("amount"),
+                                kind: ::ethers::core::abi::ethabi::ParamType::Uint(256usize,),
+                                internal_type: ::core::option::Option::Some(
+                                    ::std::borrow::ToOwned::to_owned("uint256"),
+                                ),
+                            },
+                        ],
+                        outputs: ::std::vec![::ethers::core::abi::ethabi::Param {
+                            name: ::std::string::String::new(),
+                            kind: ::ethers::core::abi::ethabi::ParamType::Bool,
+                            internal_type: ::core::option::Option::Some(
+                                ::std::borrow::ToOwned::to_owned("bool"),
+                            ),
+                        },],
+                        constant: ::core::option::Option::None,
+                        state_mutability: ::ethers::core::abi::ethabi::StateMutability::NonPayable,
+                    },],
                 ),
                 (
                     ::std::borrow::ToOwned::to_owned("balanceOf"),
-                    ::std::vec![
-                        ::ethers::core::abi::ethabi::Function {
-                            name: ::std::borrow::ToOwned::to_owned("balanceOf"),
-                            inputs: ::std::vec![
-                                ::ethers::core::abi::ethabi::Param {
-                                    name: ::std::string::String::new(),
-                                    kind: ::ethers::core::abi::ethabi::ParamType::Address,
-                                    internal_type: ::core::option::Option::Some(
-                                        ::std::borrow::ToOwned::to_owned("address"),
-                                    ),
-                                },
-                            ],
-                            outputs: ::std::vec![
-                                ::ethers::core::abi::ethabi::Param {
-                                    name: ::std::string::String::new(),
-                                    kind: ::ethers::core::abi::ethabi::ParamType::Uint(
-                                        256usize,
-                                    ),
-                                    internal_type: ::core::option::Option::Some(
-                                        ::std::borrow::ToOwned::to_owned("uint256"),
-                                    ),
-                                },
-                            ],
-                            constant: ::core::option::Option::None,
-                            state_mutability: ::ethers::core::abi::ethabi::StateMutability::View,
-                        },
-                    ],
+                    ::std::vec![::ethers::core::abi::ethabi::Function {
+                        name: ::std::borrow::ToOwned::to_owned("balanceOf"),
+                        inputs: ::std::vec![::ethers::core::abi::ethabi::Param {
+                            name: ::std::string::String::new(),
+                            kind: ::ethers::core::abi::ethabi::ParamType::Address,
+                            internal_type: ::core::option::Option::Some(
+                                ::std::borrow::ToOwned::to_owned("address"),
+                            ),
+                        },],
+                        outputs: ::std::vec![::ethers::core::abi::ethabi::Param {
+                            name: ::std::string::String::new(),
+                            kind: ::ethers::core::abi::ethabi::ParamType::Uint(256usize,),
+                            internal_type: ::core::option::Option::Some(
+                                ::std::borrow::ToOwned::to_owned("uint256"),
+                            ),
+                        },],
+                        constant: ::core::option::Option::None,
+                        state_mutability: ::ethers::core::abi::ethabi::StateMutability::View,
+                    },],
                 ),
                 (
                     ::std::borrow::ToOwned::to_owned("decimals"),
-                    ::std::vec![
-                        ::ethers::core::abi::ethabi::Function {
-                            name: ::std::borrow::ToOwned::to_owned("decimals"),
-                            inputs: ::std::vec![],
-                            outputs: ::std::vec![
-                                ::ethers::core::abi::ethabi::Param {
-                                    name: ::std::string::String::new(),
-                                    kind: ::ethers::core::abi::ethabi::ParamType::Uint(8usize),
-                                    internal_type: ::core::option::Option::Some(
-                                        ::std::borrow::ToOwned::to_owned("uint8"),
-                                    ),
-                                },
-                            ],
-                            constant: ::core::option::Option::None,
-                            state_mutability: ::ethers::core::abi::ethabi::StateMutability::View,
-                        },
-                    ],
+                    ::std::vec![::ethers::core::abi::ethabi::Function {
+                        name: ::std::borrow::ToOwned::to_owned("decimals"),
+                        inputs: ::std::vec![],
+                        outputs: ::std::vec![::ethers::core::abi::ethabi::Param {
+                            name: ::std::string::String::new(),
+                            kind: ::ethers::core::abi::ethabi::ParamType::Uint(8usize),
+                            internal_type: ::core::option::Option::Some(
+                                ::std::borrow::ToOwned::to_owned("uint8"),
+                            ),
+                        },],
+                        constant: ::core::option::Option::None,
+                        state_mutability: ::ethers::core::abi::ethabi::StateMutability::View,
+                    },],
                 ),
                 (
                     ::std::borrow::ToOwned::to_owned("name"),
-                    ::std::vec![
-                        ::ethers::core::abi::ethabi::Function {
-                            name: ::std::borrow::ToOwned::to_owned("name"),
-                            inputs: ::std::vec![],
-                            outputs: ::std::vec![
-                                ::ethers::core::abi::ethabi::Param {
-                                    name: ::std::string::String::new(),
-                                    kind: ::ethers::core::abi::ethabi::ParamType::String,
-                                    internal_type: ::core::option::Option::Some(
-                                        ::std::borrow::ToOwned::to_owned("string"),
-                                    ),
-                                },
-                            ],
-                            constant: ::core::option::Option::None,
-                            state_mutability: ::ethers::core::abi::ethabi::StateMutability::View,
-                        },
-                    ],
+                    ::std::vec![::ethers::core::abi::ethabi::Function {
+                        name: ::std::borrow::ToOwned::to_owned("name"),
+                        inputs: ::std::vec![],
+                        outputs: ::std::vec![::ethers::core::abi::ethabi::Param {
+                            name: ::std::string::String::new(),
+                            kind: ::ethers::core::abi::ethabi::ParamType::String,
+                            internal_type: ::core::option::Option::Some(
+                                ::std::borrow::ToOwned::to_owned("string"),
+                            ),
+                        },],
+                        constant: ::core::option::Option::None,
+                        state_mutability: ::ethers::core::abi::ethabi::StateMutability::View,
+                    },],
                 ),
                 (
                     ::std::borrow::ToOwned::to_owned("nonces"),
-                    ::std::vec![
-                        ::ethers::core::abi::ethabi::Function {
-                            name: ::std::borrow::ToOwned::to_owned("nonces"),
-                            inputs: ::std::vec![
-                                ::ethers::core::abi::ethabi::Param {
-                                    name: ::std::string::String::new(),
-                                    kind: ::ethers::core::abi::ethabi::ParamType::Address,
-                                    internal_type: ::core::option::Option::Some(
-                                        ::std::borrow::ToOwned::to_owned("address"),
-                                    ),
-                                },
-                            ],
-                            outputs: ::std::vec![
-                                ::ethers::core::abi::ethabi::Param {
-                                    name: ::std::string::String::new(),
-                                    kind: ::ethers::core::abi::ethabi::ParamType::Uint(
-                                        256usize,
-                                    ),
-                                    internal_type: ::core::option::Option::Some(
-                                        ::std::borrow::ToOwned::to_owned("uint256"),
-                                    ),
-                                },
-                            ],
-                            constant: ::core::option::Option::None,
-                            state_mutability: ::ethers::core::abi::ethabi::StateMutability::View,
-                        },
-                    ],
+                    ::std::vec![::ethers::core::abi::ethabi::Function {
+                        name: ::std::borrow::ToOwned::to_owned("nonces"),
+                        inputs: ::std::vec![::ethers::core::abi::ethabi::Param {
+                            name: ::std::string::String::new(),
+                            kind: ::ethers::core::abi::ethabi::ParamType::Address,
+                            internal_type: ::core::option::Option::Some(
+                                ::std::borrow::ToOwned::to_owned("address"),
+                            ),
+                        },],
+                        outputs: ::std::vec![::ethers::core::abi::ethabi::Param {
+                            name: ::std::string::String::new(),
+                            kind: ::ethers::core::abi::ethabi::ParamType::Uint(256usize,),
+                            internal_type: ::core::option::Option::Some(
+                                ::std::borrow::ToOwned::to_owned("uint256"),
+                            ),
+                        },],
+                        constant: ::core::option::Option::None,
+                        state_mutability: ::ethers::core::abi::ethabi::StateMutability::View,
+                    },],
                 ),
                 (
                     ::std::borrow::ToOwned::to_owned("permit"),
-                    ::std::vec![
-                        ::ethers::core::abi::ethabi::Function {
-                            name: ::std::borrow::ToOwned::to_owned("permit"),
-                            inputs: ::std::vec![
-                                ::ethers::core::abi::ethabi::Param {
-                                    name: ::std::borrow::ToOwned::to_owned("owner"),
-                                    kind: ::ethers::core::abi::ethabi::ParamType::Address,
-                                    internal_type: ::core::option::Option::Some(
-                                        ::std::borrow::ToOwned::to_owned("address"),
-                                    ),
-                                },
-                                ::ethers::core::abi::ethabi::Param {
-                                    name: ::std::borrow::ToOwned::to_owned("spender"),
-                                    kind: ::ethers::core::abi::ethabi::ParamType::Address,
-                                    internal_type: ::core::option::Option::Some(
-                                        ::std::borrow::ToOwned::to_owned("address"),
-                                    ),
-                                },
-                                ::ethers::core::abi::ethabi::Param {
-                                    name: ::std::borrow::ToOwned::to_owned("value"),
-                                    kind: ::ethers::core::abi::ethabi::ParamType::Uint(
-                                        256usize,
-                                    ),
-                                    internal_type: ::core::option::Option::Some(
-                                        ::std::borrow::ToOwned::to_owned("uint256"),
-                                    ),
-                                },
-                                ::ethers::core::abi::ethabi::Param {
-                                    name: ::std::borrow::ToOwned::to_owned("deadline"),
-                                    kind: ::ethers::core::abi::ethabi::ParamType::Uint(
-                                        256usize,
-                                    ),
-                                    internal_type: ::core::option::Option::Some(
-                                        ::std::borrow::ToOwned::to_owned("uint256"),
-                                    ),
-                                },
-                                ::ethers::core::abi::ethabi::Param {
-                                    name: ::std::borrow::ToOwned::to_owned("v"),
-                                    kind: ::ethers::core::abi::ethabi::ParamType::Uint(8usize),
-                                    internal_type: ::core::option::Option::Some(
-                                        ::std::borrow::ToOwned::to_owned("uint8"),
-                                    ),
-                                },
-                                ::ethers::core::abi::ethabi::Param {
-                                    name: ::std::borrow::ToOwned::to_owned("r"),
-                                    kind: ::ethers::core::abi::ethabi::ParamType::FixedBytes(
-                                        32usize,
-                                    ),
-                                    internal_type: ::core::option::Option::Some(
-                                        ::std::borrow::ToOwned::to_owned("bytes32"),
-                                    ),
-                                },
-                                ::ethers::core::abi::ethabi::Param {
-                                    name: ::std::borrow::ToOwned::to_owned("s"),
-                                    kind: ::ethers::core::abi::ethabi::ParamType::FixedBytes(
-                                        32usize,
-                                    ),
-                                    internal_type: ::core::option::Option::Some(
-                                        ::std::borrow::ToOwned::to_owned("bytes32"),
-                                    ),
-                                },
-                            ],
-                            outputs: ::std::vec![],
-                            constant: ::core::option::Option::None,
-                            state_mutability: ::ethers::core::abi::ethabi::StateMutability::NonPayable,
-                        },
-                    ],
+                    ::std::vec![::ethers::core::abi::ethabi::Function {
+                        name: ::std::borrow::ToOwned::to_owned("permit"),
+                        inputs: ::std::vec![
+                            ::ethers::core::abi::ethabi::Param {
+                                name: ::std::borrow::ToOwned::to_owned("owner"),
+                                kind: ::ethers::core::abi::ethabi::ParamType::Address,
+                                internal_type: ::core::option::Option::Some(
+                                    ::std::borrow::ToOwned::to_owned("address"),
+                                ),
+                            },
+                            ::ethers::core::abi::ethabi::Param {
+                                name: ::std::borrow::ToOwned::to_owned("spender"),
+                                kind: ::ethers::core::abi::ethabi::ParamType::Address,
+                                internal_type: ::core::option::Option::Some(
+                                    ::std::borrow::ToOwned::to_owned("address"),
+                                ),
+                            },
+                            ::ethers::core::abi::ethabi::Param {
+                                name: ::std::borrow::ToOwned::to_owned("value"),
+                                kind: ::ethers::core::abi::ethabi::ParamType::Uint(256usize,),
+                                internal_type: ::core::option::Option::Some(
+                                    ::std::borrow::ToOwned::to_owned("uint256"),
+                                ),
+                            },
+                            ::ethers::core::abi::ethabi::Param {
+                                name: ::std::borrow::ToOwned::to_owned("deadline"),
+                                kind: ::ethers::core::abi::ethabi::ParamType::Uint(256usize,),
+                                internal_type: ::core::option::Option::Some(
+                                    ::std::borrow::ToOwned::to_owned("uint256"),
+                                ),
+                            },
+                            ::ethers::core::abi::ethabi::Param {
+                                name: ::std::borrow::ToOwned::to_owned("v"),
+                                kind: ::ethers::core::abi::ethabi::ParamType::Uint(8usize),
+                                internal_type: ::core::option::Option::Some(
+                                    ::std::borrow::ToOwned::to_owned("uint8"),
+                                ),
+                            },
+                            ::ethers::core::abi::ethabi::Param {
+                                name: ::std::borrow::ToOwned::to_owned("r"),
+                                kind: ::ethers::core::abi::ethabi::ParamType::FixedBytes(32usize,),
+                                internal_type: ::core::option::Option::Some(
+                                    ::std::borrow::ToOwned::to_owned("bytes32"),
+                                ),
+                            },
+                            ::ethers::core::abi::ethabi::Param {
+                                name: ::std::borrow::ToOwned::to_owned("s"),
+                                kind: ::ethers::core::abi::ethabi::ParamType::FixedBytes(32usize,),
+                                internal_type: ::core::option::Option::Some(
+                                    ::std::borrow::ToOwned::to_owned("bytes32"),
+                                ),
+                            },
+                        ],
+                        outputs: ::std::vec![],
+                        constant: ::core::option::Option::None,
+                        state_mutability: ::ethers::core::abi::ethabi::StateMutability::NonPayable,
+                    },],
                 ),
                 (
                     ::std::borrow::ToOwned::to_owned("symbol"),
-                    ::std::vec![
-                        ::ethers::core::abi::ethabi::Function {
-                            name: ::std::borrow::ToOwned::to_owned("symbol"),
-                            inputs: ::std::vec![],
-                            outputs: ::std::vec![
-                                ::ethers::core::abi::ethabi::Param {
-                                    name: ::std::string::String::new(),
-                                    kind: ::ethers::core::abi::ethabi::ParamType::String,
-                                    internal_type: ::core::option::Option::Some(
-                                        ::std::borrow::ToOwned::to_owned("string"),
-                                    ),
-                                },
-                            ],
-                            constant: ::core::option::Option::None,
-                            state_mutability: ::ethers::core::abi::ethabi::StateMutability::View,
-                        },
-                    ],
+                    ::std::vec![::ethers::core::abi::ethabi::Function {
+                        name: ::std::borrow::ToOwned::to_owned("symbol"),
+                        inputs: ::std::vec![],
+                        outputs: ::std::vec![::ethers::core::abi::ethabi::Param {
+                            name: ::std::string::String::new(),
+                            kind: ::ethers::core::abi::ethabi::ParamType::String,
+                            internal_type: ::core::option::Option::Some(
+                                ::std::borrow::ToOwned::to_owned("string"),
+                            ),
+                        },],
+                        constant: ::core::option::Option::None,
+                        state_mutability: ::ethers::core::abi::ethabi::StateMutability::View,
+                    },],
                 ),
                 (
                     ::std::borrow::ToOwned::to_owned("totalSupply"),
-                    ::std::vec![
-                        ::ethers::core::abi::ethabi::Function {
-                            name: ::std::borrow::ToOwned::to_owned("totalSupply"),
-                            inputs: ::std::vec![],
-                            outputs: ::std::vec![
-                                ::ethers::core::abi::ethabi::Param {
-                                    name: ::std::string::String::new(),
-                                    kind: ::ethers::core::abi::ethabi::ParamType::Uint(
-                                        256usize,
-                                    ),
-                                    internal_type: ::core::option::Option::Some(
-                                        ::std::borrow::ToOwned::to_owned("uint256"),
-                                    ),
-                                },
-                            ],
-                            constant: ::core::option::Option::None,
-                            state_mutability: ::ethers::core::abi::ethabi::StateMutability::View,
-                        },
-                    ],
+                    ::std::vec![::ethers::core::abi::ethabi::Function {
+                        name: ::std::borrow::ToOwned::to_owned("totalSupply"),
+                        inputs: ::std::vec![],
+                        outputs: ::std::vec![::ethers::core::abi::ethabi::Param {
+                            name: ::std::string::String::new(),
+                            kind: ::ethers::core::abi::ethabi::ParamType::Uint(256usize,),
+                            internal_type: ::core::option::Option::Some(
+                                ::std::borrow::ToOwned::to_owned("uint256"),
+                            ),
+                        },],
+                        constant: ::core::option::Option::None,
+                        state_mutability: ::ethers::core::abi::ethabi::StateMutability::View,
+                    },],
                 ),
                 (
                     ::std::borrow::ToOwned::to_owned("transfer"),
-                    ::std::vec![
-                        ::ethers::core::abi::ethabi::Function {
-                            name: ::std::borrow::ToOwned::to_owned("transfer"),
-                            inputs: ::std::vec![
-                                ::ethers::core::abi::ethabi::Param {
-                                    name: ::std::borrow::ToOwned::to_owned("to"),
-                                    kind: ::ethers::core::abi::ethabi::ParamType::Address,
-                                    internal_type: ::core::option::Option::Some(
-                                        ::std::borrow::ToOwned::to_owned("address"),
-                                    ),
-                                },
-                                ::ethers::core::abi::ethabi::Param {
-                                    name: ::std::borrow::ToOwned::to_owned("amount"),
-                                    kind: ::ethers::core::abi::ethabi::ParamType::Uint(
-                                        256usize,
-                                    ),
-                                    internal_type: ::core::option::Option::Some(
-                                        ::std::borrow::ToOwned::to_owned("uint256"),
-                                    ),
-                                },
-                            ],
-                            outputs: ::std::vec![
-                                ::ethers::core::abi::ethabi::Param {
-                                    name: ::std::string::String::new(),
-                                    kind: ::ethers::core::abi::ethabi::ParamType::Bool,
-                                    internal_type: ::core::option::Option::Some(
-                                        ::std::borrow::ToOwned::to_owned("bool"),
-                                    ),
-                                },
-                            ],
-                            constant: ::core::option::Option::None,
-                            state_mutability: ::ethers::core::abi::ethabi::StateMutability::NonPayable,
-                        },
-                    ],
+                    ::std::vec![::ethers::core::abi::ethabi::Function {
+                        name: ::std::borrow::ToOwned::to_owned("transfer"),
+                        inputs: ::std::vec![
+                            ::ethers::core::abi::ethabi::Param {
+                                name: ::std::borrow::ToOwned::to_owned("to"),
+                                kind: ::ethers::core::abi::ethabi::ParamType::Address,
+                                internal_type: ::core::option::Option::Some(
+                                    ::std::borrow::ToOwned::to_owned("address"),
+                                ),
+                            },
+                            ::ethers::core::abi::ethabi::Param {
+                                name: ::std::borrow::ToOwned::to_owned("amount"),
+                                kind: ::ethers::core::abi::ethabi::ParamType::Uint(256usize,),
+                                internal_type: ::core::option::Option::Some(
+                                    ::std::borrow::ToOwned::to_owned("uint256"),
+                                ),
+                            },
+                        ],
+                        outputs: ::std::vec![::ethers::core::abi::ethabi::Param {
+                            name: ::std::string::String::new(),
+                            kind: ::ethers::core::abi::ethabi::ParamType::Bool,
+                            internal_type: ::core::option::Option::Some(
+                                ::std::borrow::ToOwned::to_owned("bool"),
+                            ),
+                        },],
+                        constant: ::core::option::Option::None,
+                        state_mutability: ::ethers::core::abi::ethabi::StateMutability::NonPayable,
+                    },],
                 ),
                 (
                     ::std::borrow::ToOwned::to_owned("transferFrom"),
-                    ::std::vec![
-                        ::ethers::core::abi::ethabi::Function {
-                            name: ::std::borrow::ToOwned::to_owned("transferFrom"),
-                            inputs: ::std::vec![
-                                ::ethers::core::abi::ethabi::Param {
-                                    name: ::std::borrow::ToOwned::to_owned("from"),
-                                    kind: ::ethers::core::abi::ethabi::ParamType::Address,
-                                    internal_type: ::core::option::Option::Some(
-                                        ::std::borrow::ToOwned::to_owned("address"),
-                                    ),
-                                },
-                                ::ethers::core::abi::ethabi::Param {
-                                    name: ::std::borrow::ToOwned::to_owned("to"),
-                                    kind: ::ethers::core::abi::ethabi::ParamType::Address,
-                                    internal_type: ::core::option::Option::Some(
-                                        ::std::borrow::ToOwned::to_owned("address"),
-                                    ),
-                                },
-                                ::ethers::core::abi::ethabi::Param {
-                                    name: ::std::borrow::ToOwned::to_owned("amount"),
-                                    kind: ::ethers::core::abi::ethabi::ParamType::Uint(
-                                        256usize,
-                                    ),
-                                    internal_type: ::core::option::Option::Some(
-                                        ::std::borrow::ToOwned::to_owned("uint256"),
-                                    ),
-                                },
-                            ],
-                            outputs: ::std::vec![
-                                ::ethers::core::abi::ethabi::Param {
-                                    name: ::std::string::String::new(),
-                                    kind: ::ethers::core::abi::ethabi::ParamType::Bool,
-                                    internal_type: ::core::option::Option::Some(
-                                        ::std::borrow::ToOwned::to_owned("bool"),
-                                    ),
-                                },
-                            ],
-                            constant: ::core::option::Option::None,
-                            state_mutability: ::ethers::core::abi::ethabi::StateMutability::NonPayable,
-                        },
-                    ],
+                    ::std::vec![::ethers::core::abi::ethabi::Function {
+                        name: ::std::borrow::ToOwned::to_owned("transferFrom"),
+                        inputs: ::std::vec![
+                            ::ethers::core::abi::ethabi::Param {
+                                name: ::std::borrow::ToOwned::to_owned("from"),
+                                kind: ::ethers::core::abi::ethabi::ParamType::Address,
+                                internal_type: ::core::option::Option::Some(
+                                    ::std::borrow::ToOwned::to_owned("address"),
+                                ),
+                            },
+                            ::ethers::core::abi::ethabi::Param {
+                                name: ::std::borrow::ToOwned::to_owned("to"),
+                                kind: ::ethers::core::abi::ethabi::ParamType::Address,
+                                internal_type: ::core::option::Option::Some(
+                                    ::std::borrow::ToOwned::to_owned("address"),
+                                ),
+                            },
+                            ::ethers::core::abi::ethabi::Param {
+                                name: ::std::borrow::ToOwned::to_owned("amount"),
+                                kind: ::ethers::core::abi::ethabi::ParamType::Uint(256usize,),
+                                internal_type: ::core::option::Option::Some(
+                                    ::std::borrow::ToOwned::to_owned("uint256"),
+                                ),
+                            },
+                        ],
+                        outputs: ::std::vec![::ethers::core::abi::ethabi::Param {
+                            name: ::std::string::String::new(),
+                            kind: ::ethers::core::abi::ethabi::ParamType::Bool,
+                            internal_type: ::core::option::Option::Some(
+                                ::std::borrow::ToOwned::to_owned("bool"),
+                            ),
+                        },],
+                        constant: ::core::option::Option::None,
+                        state_mutability: ::ethers::core::abi::ethabi::StateMutability::NonPayable,
+                    },],
                 ),
             ]),
             events: ::core::convert::From::from([
                 (
                     ::std::borrow::ToOwned::to_owned("Approval"),
-                    ::std::vec![
-                        ::ethers::core::abi::ethabi::Event {
-                            name: ::std::borrow::ToOwned::to_owned("Approval"),
-                            inputs: ::std::vec![
-                                ::ethers::core::abi::ethabi::EventParam {
-                                    name: ::std::borrow::ToOwned::to_owned("owner"),
-                                    kind: ::ethers::core::abi::ethabi::ParamType::Address,
-                                    indexed: true,
-                                },
-                                ::ethers::core::abi::ethabi::EventParam {
-                                    name: ::std::borrow::ToOwned::to_owned("spender"),
-                                    kind: ::ethers::core::abi::ethabi::ParamType::Address,
-                                    indexed: true,
-                                },
-                                ::ethers::core::abi::ethabi::EventParam {
-                                    name: ::std::borrow::ToOwned::to_owned("amount"),
-                                    kind: ::ethers::core::abi::ethabi::ParamType::Uint(
-                                        256usize,
-                                    ),
-                                    indexed: false,
-                                },
-                            ],
-                            anonymous: false,
-                        },
-                    ],
+                    ::std::vec![::ethers::core::abi::ethabi::Event {
+                        name: ::std::borrow::ToOwned::to_owned("Approval"),
+                        inputs: ::std::vec![
+                            ::ethers::core::abi::ethabi::EventParam {
+                                name: ::std::borrow::ToOwned::to_owned("owner"),
+                                kind: ::ethers::core::abi::ethabi::ParamType::Address,
+                                indexed: true,
+                            },
+                            ::ethers::core::abi::ethabi::EventParam {
+                                name: ::std::borrow::ToOwned::to_owned("spender"),
+                                kind: ::ethers::core::abi::ethabi::ParamType::Address,
+                                indexed: true,
+                            },
+                            ::ethers::core::abi::ethabi::EventParam {
+                                name: ::std::borrow::ToOwned::to_owned("amount"),
+                                kind: ::ethers::core::abi::ethabi::ParamType::Uint(256usize,),
+                                indexed: false,
+                            },
+                        ],
+                        anonymous: false,
+                    },],
                 ),
                 (
                     ::std::borrow::ToOwned::to_owned("Transfer"),
-                    ::std::vec![
-                        ::ethers::core::abi::ethabi::Event {
-                            name: ::std::borrow::ToOwned::to_owned("Transfer"),
-                            inputs: ::std::vec![
-                                ::ethers::core::abi::ethabi::EventParam {
-                                    name: ::std::borrow::ToOwned::to_owned("from"),
-                                    kind: ::ethers::core::abi::ethabi::ParamType::Address,
-                                    indexed: true,
-                                },
-                                ::ethers::core::abi::ethabi::EventParam {
-                                    name: ::std::borrow::ToOwned::to_owned("to"),
-                                    kind: ::ethers::core::abi::ethabi::ParamType::Address,
-                                    indexed: true,
-                                },
-                                ::ethers::core::abi::ethabi::EventParam {
-                                    name: ::std::borrow::ToOwned::to_owned("amount"),
-                                    kind: ::ethers::core::abi::ethabi::ParamType::Uint(
-                                        256usize,
-                                    ),
-                                    indexed: false,
-                                },
-                            ],
-                            anonymous: false,
-                        },
-                    ],
+                    ::std::vec![::ethers::core::abi::ethabi::Event {
+                        name: ::std::borrow::ToOwned::to_owned("Transfer"),
+                        inputs: ::std::vec![
+                            ::ethers::core::abi::ethabi::EventParam {
+                                name: ::std::borrow::ToOwned::to_owned("from"),
+                                kind: ::ethers::core::abi::ethabi::ParamType::Address,
+                                indexed: true,
+                            },
+                            ::ethers::core::abi::ethabi::EventParam {
+                                name: ::std::borrow::ToOwned::to_owned("to"),
+                                kind: ::ethers::core::abi::ethabi::ParamType::Address,
+                                indexed: true,
+                            },
+                            ::ethers::core::abi::ethabi::EventParam {
+                                name: ::std::borrow::ToOwned::to_owned("amount"),
+                                kind: ::ethers::core::abi::ethabi::ParamType::Uint(256usize,),
+                                indexed: false,
+                            },
+                        ],
+                        anonymous: false,
+                    },],
                 ),
             ]),
             errors: ::std::collections::BTreeMap::new(),
@@ -468,15 +386,9 @@
             fallback: false,
         }
     }
-    ///The parsed JSON ABI of the contract.
-<<<<<<< HEAD
-    pub static ERC20_ABI: ::ethers::contract::Lazy<::ethers::core::abi::Abi> = ::ethers::contract::Lazy::new(
-        __abi,
-    );
-=======
+    /// The parsed JSON ABI of the contract.
     pub static ERC20_ABI: ::ethers::contract::Lazy<::ethers::core::abi::Abi> =
         ::ethers::contract::Lazy::new(__abi);
->>>>>>> 42951e79
     pub struct ERC20<M>(::ethers::contract::Contract<M>);
     impl<M> ::core::clone::Clone for ERC20<M> {
         fn clone(&self) -> Self {
@@ -496,37 +408,32 @@
     }
     impl<M> ::core::fmt::Debug for ERC20<M> {
         fn fmt(&self, f: &mut ::core::fmt::Formatter<'_>) -> ::core::fmt::Result {
-            f.debug_tuple(::core::stringify!(ERC20)).field(&self.address()).finish()
+            f.debug_tuple(::core::stringify!(ERC20))
+                .field(&self.address())
+                .finish()
         }
     }
     impl<M: ::ethers::providers::Middleware> ERC20<M> {
-        /// Creates a new contract instance with the specified `ethers` client at
-        /// `address`. The contract derefs to a `ethers::Contract` object.
+        /// Creates a new contract instance with the specified `ethers` client
+        /// at `address`. The contract derefs to a `ethers::Contract`
+        /// object.
         pub fn new<T: Into<::ethers::core::types::Address>>(
             address: T,
             client: ::std::sync::Arc<M>,
         ) -> Self {
-            Self(
-                ::ethers::contract::Contract::new(
-                    address.into(),
-                    ERC20_ABI.clone(),
-                    client,
-                ),
-            )
-        }
-        ///Calls the contract's `DOMAIN_SEPARATOR` (0x3644e515) function
-<<<<<<< HEAD
-        pub fn domain_separator(
-            &self,
-        ) -> ::ethers::contract::builders::ContractCall<M, [u8; 32]> {
-=======
+            Self(::ethers::contract::Contract::new(
+                address.into(),
+                ERC20_ABI.clone(),
+                client,
+            ))
+        }
+        /// Calls the contract's `DOMAIN_SEPARATOR` (0x3644e515) function
         pub fn domain_separator(&self) -> ::ethers::contract::builders::ContractCall<M, [u8; 32]> {
->>>>>>> 42951e79
             self.0
                 .method_hash([54, 68, 229, 21], ())
                 .expect("method not found (this should never happen)")
         }
-        ///Calls the contract's `allowance` (0xdd62ed3e) function
+        /// Calls the contract's `allowance` (0xdd62ed3e) function
         pub fn allowance(
             &self,
             p0: ::ethers::core::types::Address,
@@ -536,7 +443,7 @@
                 .method_hash([221, 98, 237, 62], (p0, p1))
                 .expect("method not found (this should never happen)")
         }
-        ///Calls the contract's `approve` (0x095ea7b3) function
+        /// Calls the contract's `approve` (0x095ea7b3) function
         pub fn approve(
             &self,
             spender: ::ethers::core::types::Address,
@@ -546,7 +453,7 @@
                 .method_hash([9, 94, 167, 179], (spender, amount))
                 .expect("method not found (this should never happen)")
         }
-        ///Calls the contract's `balanceOf` (0x70a08231) function
+        /// Calls the contract's `balanceOf` (0x70a08231) function
         pub fn balance_of(
             &self,
             p0: ::ethers::core::types::Address,
@@ -555,25 +462,19 @@
                 .method_hash([112, 160, 130, 49], p0)
                 .expect("method not found (this should never happen)")
         }
-        ///Calls the contract's `decimals` (0x313ce567) function
+        /// Calls the contract's `decimals` (0x313ce567) function
         pub fn decimals(&self) -> ::ethers::contract::builders::ContractCall<M, u8> {
             self.0
                 .method_hash([49, 60, 229, 103], ())
                 .expect("method not found (this should never happen)")
         }
-        ///Calls the contract's `name` (0x06fdde03) function
-<<<<<<< HEAD
-        pub fn name(
-            &self,
-        ) -> ::ethers::contract::builders::ContractCall<M, ::std::string::String> {
-=======
+        /// Calls the contract's `name` (0x06fdde03) function
         pub fn name(&self) -> ::ethers::contract::builders::ContractCall<M, ::std::string::String> {
->>>>>>> 42951e79
             self.0
                 .method_hash([6, 253, 222, 3], ())
                 .expect("method not found (this should never happen)")
         }
-        ///Calls the contract's `nonces` (0x7ecebe00) function
+        /// Calls the contract's `nonces` (0x7ecebe00) function
         pub fn nonces(
             &self,
             p0: ::ethers::core::types::Address,
@@ -582,7 +483,7 @@
                 .method_hash([126, 206, 190, 0], p0)
                 .expect("method not found (this should never happen)")
         }
-        ///Calls the contract's `permit` (0xd505accf) function
+        /// Calls the contract's `permit` (0xd505accf) function
         pub fn permit(
             &self,
             owner: ::ethers::core::types::Address,
@@ -600,7 +501,7 @@
                 )
                 .expect("method not found (this should never happen)")
         }
-        ///Calls the contract's `symbol` (0x95d89b41) function
+        /// Calls the contract's `symbol` (0x95d89b41) function
         pub fn symbol(
             &self,
         ) -> ::ethers::contract::builders::ContractCall<M, ::std::string::String> {
@@ -608,7 +509,7 @@
                 .method_hash([149, 216, 155, 65], ())
                 .expect("method not found (this should never happen)")
         }
-        ///Calls the contract's `totalSupply` (0x18160ddd) function
+        /// Calls the contract's `totalSupply` (0x18160ddd) function
         pub fn total_supply(
             &self,
         ) -> ::ethers::contract::builders::ContractCall<M, ::ethers::core::types::U256> {
@@ -616,7 +517,7 @@
                 .method_hash([24, 22, 13, 221], ())
                 .expect("method not found (this should never happen)")
         }
-        ///Calls the contract's `transfer` (0xa9059cbb) function
+        /// Calls the contract's `transfer` (0xa9059cbb) function
         pub fn transfer(
             &self,
             to: ::ethers::core::types::Address,
@@ -626,7 +527,7 @@
                 .method_hash([169, 5, 156, 187], (to, amount))
                 .expect("method not found (this should never happen)")
         }
-        ///Calls the contract's `transferFrom` (0x23b872dd) function
+        /// Calls the contract's `transferFrom` (0x23b872dd) function
         pub fn transfer_from(
             &self,
             from: ::ethers::core::types::Address,
@@ -637,35 +538,27 @@
                 .method_hash([35, 184, 114, 221], (from, to, amount))
                 .expect("method not found (this should never happen)")
         }
-        ///Gets the contract's `Approval` event
+        /// Gets the contract's `Approval` event
         pub fn approval_filter(
             &self,
-        ) -> ::ethers::contract::builders::Event<
-            ::std::sync::Arc<M>,
-            M,
-            ApprovalFilter,
-        > {
+        ) -> ::ethers::contract::builders::Event<::std::sync::Arc<M>, M, ApprovalFilter> {
             self.0.event()
         }
-        ///Gets the contract's `Transfer` event
+        /// Gets the contract's `Transfer` event
         pub fn transfer_filter(
             &self,
-        ) -> ::ethers::contract::builders::Event<
-            ::std::sync::Arc<M>,
-            M,
-            TransferFilter,
-        > {
+        ) -> ::ethers::contract::builders::Event<::std::sync::Arc<M>, M, TransferFilter> {
             self.0.event()
         }
         /// Returns an `Event` builder for all the events of this contract.
         pub fn events(
             &self,
         ) -> ::ethers::contract::builders::Event<::std::sync::Arc<M>, M, ERC20Events> {
-            self.0.event_with_filter(::core::default::Default::default())
-        }
-    }
-    impl<M: ::ethers::providers::Middleware> From<::ethers::contract::Contract<M>>
-    for ERC20<M> {
+            self.0
+                .event_with_filter(::core::default::Default::default())
+        }
+    }
+    impl<M: ::ethers::providers::Middleware> From<::ethers::contract::Contract<M>> for ERC20<M> {
         fn from(contract: ::ethers::contract::Contract<M>) -> Self {
             Self::new(contract.address(), contract.client())
         }
@@ -680,7 +573,7 @@
         Debug,
         PartialEq,
         Eq,
-        Hash
+        Hash,
     )]
     #[ethevent(name = "Approval", abi = "Approval(address,address,uint256)")]
     pub struct ApprovalFilter {
@@ -700,7 +593,7 @@
         Debug,
         PartialEq,
         Eq,
-        Hash
+        Hash,
     )]
     #[ethevent(name = "Transfer", abi = "Transfer(address,address,uint256)")]
     pub struct TransferFilter {
@@ -710,7 +603,7 @@
         pub to: ::ethers::core::types::Address,
         pub amount: ::ethers::core::types::U256,
     }
-    ///Container type for all of the contract's events
+    /// Container type for all of the contract's events
     #[derive(
         Clone,
         ::ethers::contract::EthAbiType,
@@ -719,7 +612,7 @@
         Debug,
         PartialEq,
         Eq,
-        Hash
+        Hash,
     )]
     pub enum ERC20Events {
         ApprovalFilter(ApprovalFilter),
@@ -756,7 +649,8 @@
             Self::TransferFilter(value)
         }
     }
-    ///Container type for all input parameters for the `DOMAIN_SEPARATOR` function with signature `DOMAIN_SEPARATOR()` and selector `0x3644e515`
+    /// Container type for all input parameters for the `DOMAIN_SEPARATOR`
+    /// function with signature `DOMAIN_SEPARATOR()` and selector `0x3644e515`
     #[derive(
         Clone,
         ::ethers::contract::EthCall,
@@ -767,11 +661,12 @@
         Debug,
         PartialEq,
         Eq,
-        Hash
+        Hash,
     )]
     #[ethcall(name = "DOMAIN_SEPARATOR", abi = "DOMAIN_SEPARATOR()")]
     pub struct DomainSeparatorCall;
-    ///Container type for all input parameters for the `allowance` function with signature `allowance(address,address)` and selector `0xdd62ed3e`
+    /// Container type for all input parameters for the `allowance` function
+    /// with signature `allowance(address,address)` and selector `0xdd62ed3e`
     #[derive(
         Clone,
         ::ethers::contract::EthCall,
@@ -782,14 +677,15 @@
         Debug,
         PartialEq,
         Eq,
-        Hash
+        Hash,
     )]
     #[ethcall(name = "allowance", abi = "allowance(address,address)")]
     pub struct AllowanceCall(
         pub ::ethers::core::types::Address,
         pub ::ethers::core::types::Address,
     );
-    ///Container type for all input parameters for the `approve` function with signature `approve(address,uint256)` and selector `0x095ea7b3`
+    /// Container type for all input parameters for the `approve` function with
+    /// signature `approve(address,uint256)` and selector `0x095ea7b3`
     #[derive(
         Clone,
         ::ethers::contract::EthCall,
@@ -800,14 +696,15 @@
         Debug,
         PartialEq,
         Eq,
-        Hash
+        Hash,
     )]
     #[ethcall(name = "approve", abi = "approve(address,uint256)")]
     pub struct ApproveCall {
         pub spender: ::ethers::core::types::Address,
         pub amount: ::ethers::core::types::U256,
     }
-    ///Container type for all input parameters for the `balanceOf` function with signature `balanceOf(address)` and selector `0x70a08231`
+    /// Container type for all input parameters for the `balanceOf` function
+    /// with signature `balanceOf(address)` and selector `0x70a08231`
     #[derive(
         Clone,
         ::ethers::contract::EthCall,
@@ -818,11 +715,12 @@
         Debug,
         PartialEq,
         Eq,
-        Hash
+        Hash,
     )]
     #[ethcall(name = "balanceOf", abi = "balanceOf(address)")]
     pub struct BalanceOfCall(pub ::ethers::core::types::Address);
-    ///Container type for all input parameters for the `decimals` function with signature `decimals()` and selector `0x313ce567`
+    /// Container type for all input parameters for the `decimals` function with
+    /// signature `decimals()` and selector `0x313ce567`
     #[derive(
         Clone,
         ::ethers::contract::EthCall,
@@ -833,11 +731,12 @@
         Debug,
         PartialEq,
         Eq,
-        Hash
+        Hash,
     )]
     #[ethcall(name = "decimals", abi = "decimals()")]
     pub struct DecimalsCall;
-    ///Container type for all input parameters for the `name` function with signature `name()` and selector `0x06fdde03`
+    /// Container type for all input parameters for the `name` function with
+    /// signature `name()` and selector `0x06fdde03`
     #[derive(
         Clone,
         ::ethers::contract::EthCall,
@@ -848,11 +747,12 @@
         Debug,
         PartialEq,
         Eq,
-        Hash
+        Hash,
     )]
     #[ethcall(name = "name", abi = "name()")]
     pub struct NameCall;
-    ///Container type for all input parameters for the `nonces` function with signature `nonces(address)` and selector `0x7ecebe00`
+    /// Container type for all input parameters for the `nonces` function with
+    /// signature `nonces(address)` and selector `0x7ecebe00`
     #[derive(
         Clone,
         ::ethers::contract::EthCall,
@@ -863,11 +763,13 @@
         Debug,
         PartialEq,
         Eq,
-        Hash
+        Hash,
     )]
     #[ethcall(name = "nonces", abi = "nonces(address)")]
     pub struct NoncesCall(pub ::ethers::core::types::Address);
-    ///Container type for all input parameters for the `permit` function with signature `permit(address,address,uint256,uint256,uint8,bytes32,bytes32)` and selector `0xd505accf`
+    /// Container type for all input parameters for the `permit` function with
+    /// signature `permit(address,address,uint256,uint256,uint8,bytes32,
+    /// bytes32)` and selector `0xd505accf`
     #[derive(
         Clone,
         ::ethers::contract::EthCall,
@@ -878,7 +780,7 @@
         Debug,
         PartialEq,
         Eq,
-        Hash
+        Hash,
     )]
     #[ethcall(
         name = "permit",
@@ -893,7 +795,8 @@
         pub r: [u8; 32],
         pub s: [u8; 32],
     }
-    ///Container type for all input parameters for the `symbol` function with signature `symbol()` and selector `0x95d89b41`
+    /// Container type for all input parameters for the `symbol` function with
+    /// signature `symbol()` and selector `0x95d89b41`
     #[derive(
         Clone,
         ::ethers::contract::EthCall,
@@ -904,11 +807,12 @@
         Debug,
         PartialEq,
         Eq,
-        Hash
+        Hash,
     )]
     #[ethcall(name = "symbol", abi = "symbol()")]
     pub struct SymbolCall;
-    ///Container type for all input parameters for the `totalSupply` function with signature `totalSupply()` and selector `0x18160ddd`
+    /// Container type for all input parameters for the `totalSupply` function
+    /// with signature `totalSupply()` and selector `0x18160ddd`
     #[derive(
         Clone,
         ::ethers::contract::EthCall,
@@ -919,11 +823,12 @@
         Debug,
         PartialEq,
         Eq,
-        Hash
+        Hash,
     )]
     #[ethcall(name = "totalSupply", abi = "totalSupply()")]
     pub struct TotalSupplyCall;
-    ///Container type for all input parameters for the `transfer` function with signature `transfer(address,uint256)` and selector `0xa9059cbb`
+    /// Container type for all input parameters for the `transfer` function with
+    /// signature `transfer(address,uint256)` and selector `0xa9059cbb`
     #[derive(
         Clone,
         ::ethers::contract::EthCall,
@@ -934,14 +839,16 @@
         Debug,
         PartialEq,
         Eq,
-        Hash
+        Hash,
     )]
     #[ethcall(name = "transfer", abi = "transfer(address,uint256)")]
     pub struct TransferCall {
         pub to: ::ethers::core::types::Address,
         pub amount: ::ethers::core::types::U256,
     }
-    ///Container type for all input parameters for the `transferFrom` function with signature `transferFrom(address,address,uint256)` and selector `0x23b872dd`
+    /// Container type for all input parameters for the `transferFrom` function
+    /// with signature `transferFrom(address,address,uint256)` and selector
+    /// `0x23b872dd`
     #[derive(
         Clone,
         ::ethers::contract::EthCall,
@@ -952,7 +859,7 @@
         Debug,
         PartialEq,
         Eq,
-        Hash
+        Hash,
     )]
     #[ethcall(name = "transferFrom", abi = "transferFrom(address,address,uint256)")]
     pub struct TransferFromCall {
@@ -960,7 +867,7 @@
         pub to: ::ethers::core::types::Address,
         pub amount: ::ethers::core::types::U256,
     }
-    ///Container type for all of the contract's call
+    /// Container type for all of the contract's call
     #[derive(
         Clone,
         ::ethers::contract::EthAbiType,
@@ -969,7 +876,7 @@
         Debug,
         PartialEq,
         Eq,
-        Hash
+        Hash,
     )]
     pub enum ERC20Calls {
         DomainSeparator(DomainSeparatorCall),
@@ -990,64 +897,43 @@
             data: impl AsRef<[u8]>,
         ) -> ::core::result::Result<Self, ::ethers::core::abi::AbiError> {
             let data = data.as_ref();
-            if let Ok(decoded) = <DomainSeparatorCall as ::ethers::core::abi::AbiDecode>::decode(
-                data,
-            ) {
+            if let Ok(decoded) =
+                <DomainSeparatorCall as ::ethers::core::abi::AbiDecode>::decode(data)
+            {
                 return Ok(Self::DomainSeparator(decoded));
             }
-            if let Ok(decoded) = <AllowanceCall as ::ethers::core::abi::AbiDecode>::decode(
-                data,
-            ) {
+            if let Ok(decoded) = <AllowanceCall as ::ethers::core::abi::AbiDecode>::decode(data) {
                 return Ok(Self::Allowance(decoded));
             }
-            if let Ok(decoded) = <ApproveCall as ::ethers::core::abi::AbiDecode>::decode(
-                data,
-            ) {
+            if let Ok(decoded) = <ApproveCall as ::ethers::core::abi::AbiDecode>::decode(data) {
                 return Ok(Self::Approve(decoded));
             }
-            if let Ok(decoded) = <BalanceOfCall as ::ethers::core::abi::AbiDecode>::decode(
-                data,
-            ) {
+            if let Ok(decoded) = <BalanceOfCall as ::ethers::core::abi::AbiDecode>::decode(data) {
                 return Ok(Self::BalanceOf(decoded));
             }
-            if let Ok(decoded) = <DecimalsCall as ::ethers::core::abi::AbiDecode>::decode(
-                data,
-            ) {
+            if let Ok(decoded) = <DecimalsCall as ::ethers::core::abi::AbiDecode>::decode(data) {
                 return Ok(Self::Decimals(decoded));
             }
-            if let Ok(decoded) = <NameCall as ::ethers::core::abi::AbiDecode>::decode(
-                data,
-            ) {
+            if let Ok(decoded) = <NameCall as ::ethers::core::abi::AbiDecode>::decode(data) {
                 return Ok(Self::Name(decoded));
             }
-            if let Ok(decoded) = <NoncesCall as ::ethers::core::abi::AbiDecode>::decode(
-                data,
-            ) {
+            if let Ok(decoded) = <NoncesCall as ::ethers::core::abi::AbiDecode>::decode(data) {
                 return Ok(Self::Nonces(decoded));
             }
-            if let Ok(decoded) = <PermitCall as ::ethers::core::abi::AbiDecode>::decode(
-                data,
-            ) {
+            if let Ok(decoded) = <PermitCall as ::ethers::core::abi::AbiDecode>::decode(data) {
                 return Ok(Self::Permit(decoded));
             }
-            if let Ok(decoded) = <SymbolCall as ::ethers::core::abi::AbiDecode>::decode(
-                data,
-            ) {
+            if let Ok(decoded) = <SymbolCall as ::ethers::core::abi::AbiDecode>::decode(data) {
                 return Ok(Self::Symbol(decoded));
             }
-            if let Ok(decoded) = <TotalSupplyCall as ::ethers::core::abi::AbiDecode>::decode(
-                data,
-            ) {
+            if let Ok(decoded) = <TotalSupplyCall as ::ethers::core::abi::AbiDecode>::decode(data) {
                 return Ok(Self::TotalSupply(decoded));
             }
-            if let Ok(decoded) = <TransferCall as ::ethers::core::abi::AbiDecode>::decode(
-                data,
-            ) {
+            if let Ok(decoded) = <TransferCall as ::ethers::core::abi::AbiDecode>::decode(data) {
                 return Ok(Self::Transfer(decoded));
             }
-            if let Ok(decoded) = <TransferFromCall as ::ethers::core::abi::AbiDecode>::decode(
-                data,
-            ) {
+            if let Ok(decoded) = <TransferFromCall as ::ethers::core::abi::AbiDecode>::decode(data)
+            {
                 return Ok(Self::TransferFrom(decoded));
             }
             Err(::ethers::core::abi::Error::InvalidData.into())
@@ -1056,32 +942,18 @@
     impl ::ethers::core::abi::AbiEncode for ERC20Calls {
         fn encode(self) -> Vec<u8> {
             match self {
-                Self::DomainSeparator(element) => {
-                    ::ethers::core::abi::AbiEncode::encode(element)
-                }
-                Self::Allowance(element) => {
-                    ::ethers::core::abi::AbiEncode::encode(element)
-                }
+                Self::DomainSeparator(element) => ::ethers::core::abi::AbiEncode::encode(element),
+                Self::Allowance(element) => ::ethers::core::abi::AbiEncode::encode(element),
                 Self::Approve(element) => ::ethers::core::abi::AbiEncode::encode(element),
-                Self::BalanceOf(element) => {
-                    ::ethers::core::abi::AbiEncode::encode(element)
-                }
-                Self::Decimals(element) => {
-                    ::ethers::core::abi::AbiEncode::encode(element)
-                }
+                Self::BalanceOf(element) => ::ethers::core::abi::AbiEncode::encode(element),
+                Self::Decimals(element) => ::ethers::core::abi::AbiEncode::encode(element),
                 Self::Name(element) => ::ethers::core::abi::AbiEncode::encode(element),
                 Self::Nonces(element) => ::ethers::core::abi::AbiEncode::encode(element),
                 Self::Permit(element) => ::ethers::core::abi::AbiEncode::encode(element),
                 Self::Symbol(element) => ::ethers::core::abi::AbiEncode::encode(element),
-                Self::TotalSupply(element) => {
-                    ::ethers::core::abi::AbiEncode::encode(element)
-                }
-                Self::Transfer(element) => {
-                    ::ethers::core::abi::AbiEncode::encode(element)
-                }
-                Self::TransferFrom(element) => {
-                    ::ethers::core::abi::AbiEncode::encode(element)
-                }
+                Self::TotalSupply(element) => ::ethers::core::abi::AbiEncode::encode(element),
+                Self::Transfer(element) => ::ethers::core::abi::AbiEncode::encode(element),
+                Self::TransferFrom(element) => ::ethers::core::abi::AbiEncode::encode(element),
             }
         }
     }
@@ -1163,7 +1035,8 @@
             Self::TransferFrom(value)
         }
     }
-    ///Container type for all return fields from the `DOMAIN_SEPARATOR` function with signature `DOMAIN_SEPARATOR()` and selector `0x3644e515`
+    /// Container type for all return fields from the `DOMAIN_SEPARATOR`
+    /// function with signature `DOMAIN_SEPARATOR()` and selector `0x3644e515`
     #[derive(
         Clone,
         ::ethers::contract::EthAbiType,
@@ -1174,10 +1047,11 @@
         Debug,
         PartialEq,
         Eq,
-        Hash
+        Hash,
     )]
     pub struct DomainSeparatorReturn(pub [u8; 32]);
-    ///Container type for all return fields from the `allowance` function with signature `allowance(address,address)` and selector `0xdd62ed3e`
+    /// Container type for all return fields from the `allowance` function with
+    /// signature `allowance(address,address)` and selector `0xdd62ed3e`
     #[derive(
         Clone,
         ::ethers::contract::EthAbiType,
@@ -1188,10 +1062,11 @@
         Debug,
         PartialEq,
         Eq,
-        Hash
+        Hash,
     )]
     pub struct AllowanceReturn(pub ::ethers::core::types::U256);
-    ///Container type for all return fields from the `approve` function with signature `approve(address,uint256)` and selector `0x095ea7b3`
+    /// Container type for all return fields from the `approve` function with
+    /// signature `approve(address,uint256)` and selector `0x095ea7b3`
     #[derive(
         Clone,
         ::ethers::contract::EthAbiType,
@@ -1202,10 +1077,11 @@
         Debug,
         PartialEq,
         Eq,
-        Hash
+        Hash,
     )]
     pub struct ApproveReturn(pub bool);
-    ///Container type for all return fields from the `balanceOf` function with signature `balanceOf(address)` and selector `0x70a08231`
+    /// Container type for all return fields from the `balanceOf` function with
+    /// signature `balanceOf(address)` and selector `0x70a08231`
     #[derive(
         Clone,
         ::ethers::contract::EthAbiType,
@@ -1216,10 +1092,11 @@
         Debug,
         PartialEq,
         Eq,
-        Hash
+        Hash,
     )]
     pub struct BalanceOfReturn(pub ::ethers::core::types::U256);
-    ///Container type for all return fields from the `decimals` function with signature `decimals()` and selector `0x313ce567`
+    /// Container type for all return fields from the `decimals` function with
+    /// signature `decimals()` and selector `0x313ce567`
     #[derive(
         Clone,
         ::ethers::contract::EthAbiType,
@@ -1230,10 +1107,11 @@
         Debug,
         PartialEq,
         Eq,
-        Hash
+        Hash,
     )]
     pub struct DecimalsReturn(pub u8);
-    ///Container type for all return fields from the `name` function with signature `name()` and selector `0x06fdde03`
+    /// Container type for all return fields from the `name` function with
+    /// signature `name()` and selector `0x06fdde03`
     #[derive(
         Clone,
         ::ethers::contract::EthAbiType,
@@ -1244,10 +1122,11 @@
         Debug,
         PartialEq,
         Eq,
-        Hash
+        Hash,
     )]
     pub struct NameReturn(pub ::std::string::String);
-    ///Container type for all return fields from the `nonces` function with signature `nonces(address)` and selector `0x7ecebe00`
+    /// Container type for all return fields from the `nonces` function with
+    /// signature `nonces(address)` and selector `0x7ecebe00`
     #[derive(
         Clone,
         ::ethers::contract::EthAbiType,
@@ -1258,10 +1137,11 @@
         Debug,
         PartialEq,
         Eq,
-        Hash
+        Hash,
     )]
     pub struct NoncesReturn(pub ::ethers::core::types::U256);
-    ///Container type for all return fields from the `symbol` function with signature `symbol()` and selector `0x95d89b41`
+    /// Container type for all return fields from the `symbol` function with
+    /// signature `symbol()` and selector `0x95d89b41`
     #[derive(
         Clone,
         ::ethers::contract::EthAbiType,
@@ -1272,10 +1152,11 @@
         Debug,
         PartialEq,
         Eq,
-        Hash
+        Hash,
     )]
     pub struct SymbolReturn(pub ::std::string::String);
-    ///Container type for all return fields from the `totalSupply` function with signature `totalSupply()` and selector `0x18160ddd`
+    /// Container type for all return fields from the `totalSupply` function
+    /// with signature `totalSupply()` and selector `0x18160ddd`
     #[derive(
         Clone,
         ::ethers::contract::EthAbiType,
@@ -1286,10 +1167,11 @@
         Debug,
         PartialEq,
         Eq,
-        Hash
+        Hash,
     )]
     pub struct TotalSupplyReturn(pub ::ethers::core::types::U256);
-    ///Container type for all return fields from the `transfer` function with signature `transfer(address,uint256)` and selector `0xa9059cbb`
+    /// Container type for all return fields from the `transfer` function with
+    /// signature `transfer(address,uint256)` and selector `0xa9059cbb`
     #[derive(
         Clone,
         ::ethers::contract::EthAbiType,
@@ -1300,10 +1182,12 @@
         Debug,
         PartialEq,
         Eq,
-        Hash
+        Hash,
     )]
     pub struct TransferReturn(pub bool);
-    ///Container type for all return fields from the `transferFrom` function with signature `transferFrom(address,address,uint256)` and selector `0x23b872dd`
+    /// Container type for all return fields from the `transferFrom` function
+    /// with signature `transferFrom(address,address,uint256)` and selector
+    /// `0x23b872dd`
     #[derive(
         Clone,
         ::ethers::contract::EthAbiType,
@@ -1314,7 +1198,7 @@
         Debug,
         PartialEq,
         Eq,
-        Hash
+        Hash,
     )]
     pub struct TransferFromReturn(pub bool);
 }