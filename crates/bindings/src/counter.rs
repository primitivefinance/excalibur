--- conflicted
+++ resolved
@@ -7,7 +7,7 @@
     clippy::upper_case_acronyms,
     clippy::type_complexity,
     dead_code,
-    non_camel_case_types,
+    non_camel_case_types
 )]
 pub mod counter {
     #[allow(deprecated)]
@@ -17,107 +17,77 @@
             functions: ::core::convert::From::from([
                 (
                     ::std::borrow::ToOwned::to_owned("increment"),
-                    ::std::vec![
-                        ::ethers::core::abi::ethabi::Function {
-                            name: ::std::borrow::ToOwned::to_owned("increment"),
-                            inputs: ::std::vec![],
-                            outputs: ::std::vec![],
-                            constant: ::core::option::Option::None,
-                            state_mutability: ::ethers::core::abi::ethabi::StateMutability::NonPayable,
-                        },
-                    ],
+                    ::std::vec![::ethers::core::abi::ethabi::Function {
+                        name: ::std::borrow::ToOwned::to_owned("increment"),
+                        inputs: ::std::vec![],
+                        outputs: ::std::vec![],
+                        constant: ::core::option::Option::None,
+                        state_mutability: ::ethers::core::abi::ethabi::StateMutability::NonPayable,
+                    },],
                 ),
                 (
                     ::std::borrow::ToOwned::to_owned("number"),
-                    ::std::vec![
-                        ::ethers::core::abi::ethabi::Function {
-                            name: ::std::borrow::ToOwned::to_owned("number"),
-                            inputs: ::std::vec![],
-                            outputs: ::std::vec![
-                                ::ethers::core::abi::ethabi::Param {
-                                    name: ::std::string::String::new(),
-                                    kind: ::ethers::core::abi::ethabi::ParamType::Uint(
-                                        256usize,
-                                    ),
-                                    internal_type: ::core::option::Option::Some(
-                                        ::std::borrow::ToOwned::to_owned("uint256"),
-                                    ),
-                                },
-                            ],
-                            constant: ::core::option::Option::None,
-                            state_mutability: ::ethers::core::abi::ethabi::StateMutability::View,
-                        },
-                    ],
+                    ::std::vec![::ethers::core::abi::ethabi::Function {
+                        name: ::std::borrow::ToOwned::to_owned("number"),
+                        inputs: ::std::vec![],
+                        outputs: ::std::vec![::ethers::core::abi::ethabi::Param {
+                            name: ::std::string::String::new(),
+                            kind: ::ethers::core::abi::ethabi::ParamType::Uint(256usize,),
+                            internal_type: ::core::option::Option::Some(
+                                ::std::borrow::ToOwned::to_owned("uint256"),
+                            ),
+                        },],
+                        constant: ::core::option::Option::None,
+                        state_mutability: ::ethers::core::abi::ethabi::StateMutability::View,
+                    },],
                 ),
                 (
                     ::std::borrow::ToOwned::to_owned("setNumber"),
-                    ::std::vec![
-                        ::ethers::core::abi::ethabi::Function {
-                            name: ::std::borrow::ToOwned::to_owned("setNumber"),
-                            inputs: ::std::vec![
-                                ::ethers::core::abi::ethabi::Param {
-                                    name: ::std::borrow::ToOwned::to_owned("newNumber"),
-                                    kind: ::ethers::core::abi::ethabi::ParamType::Uint(
-                                        256usize,
-                                    ),
-                                    internal_type: ::core::option::Option::Some(
-                                        ::std::borrow::ToOwned::to_owned("uint256"),
-                                    ),
-                                },
-                            ],
-                            outputs: ::std::vec![],
-                            constant: ::core::option::Option::None,
-                            state_mutability: ::ethers::core::abi::ethabi::StateMutability::NonPayable,
-                        },
-                    ],
+                    ::std::vec![::ethers::core::abi::ethabi::Function {
+                        name: ::std::borrow::ToOwned::to_owned("setNumber"),
+                        inputs: ::std::vec![::ethers::core::abi::ethabi::Param {
+                            name: ::std::borrow::ToOwned::to_owned("newNumber"),
+                            kind: ::ethers::core::abi::ethabi::ParamType::Uint(256usize,),
+                            internal_type: ::core::option::Option::Some(
+                                ::std::borrow::ToOwned::to_owned("uint256"),
+                            ),
+                        },],
+                        outputs: ::std::vec![],
+                        constant: ::core::option::Option::None,
+                        state_mutability: ::ethers::core::abi::ethabi::StateMutability::NonPayable,
+                    },],
                 ),
             ]),
-            events: ::core::convert::From::from([
-                (
-                    ::std::borrow::ToOwned::to_owned("Update"),
-                    ::std::vec![
-                        ::ethers::core::abi::ethabi::Event {
-                            name: ::std::borrow::ToOwned::to_owned("Update"),
-                            inputs: ::std::vec![
-                                ::ethers::core::abi::ethabi::EventParam {
-                                    name: ::std::borrow::ToOwned::to_owned("value"),
-                                    kind: ::ethers::core::abi::ethabi::ParamType::Uint(
-                                        256usize,
-                                    ),
-                                    indexed: false,
-                                },
-                            ],
-                            anonymous: false,
-                        },
-                    ],
-                ),
-            ]),
+            events: ::core::convert::From::from([(
+                ::std::borrow::ToOwned::to_owned("Update"),
+                ::std::vec![::ethers::core::abi::ethabi::Event {
+                    name: ::std::borrow::ToOwned::to_owned("Update"),
+                    inputs: ::std::vec![::ethers::core::abi::ethabi::EventParam {
+                        name: ::std::borrow::ToOwned::to_owned("value"),
+                        kind: ::ethers::core::abi::ethabi::ParamType::Uint(256usize,),
+                        indexed: false,
+                    },],
+                    anonymous: false,
+                },],
+            )]),
             errors: ::std::collections::BTreeMap::new(),
             receive: false,
             fallback: false,
         }
     }
-    ///The parsed JSON ABI of the contract.
-<<<<<<< HEAD
-    pub static COUNTER_ABI: ::ethers::contract::Lazy<::ethers::core::abi::Abi> = ::ethers::contract::Lazy::new(
-        __abi,
-    );
-=======
+    /// The parsed JSON ABI of the contract.
     pub static COUNTER_ABI: ::ethers::contract::Lazy<::ethers::core::abi::Abi> =
         ::ethers::contract::Lazy::new(__abi);
->>>>>>> 42951e79
     #[rustfmt::skip]
     const __BYTECODE: &[u8] = b"`\x80`@R4\x80\x15a\0]W`@QbF\x1B\xCD`\xE5\x1B\x81R` `\x04\x82\x01R`\"`$\x82\x01R\x7FEther sent to non-payable functi`D\x82\x01\x90\x81Ra7\xB7`\xF1\x1B`d\x83\x01R`\x84\x82\xFD[Pa\x02B\x80a\0m`\09`\0\xF3\xFE`\x80`@R4\x80\x15a\0]W`@QbF\x1B\xCD`\xE5\x1B\x81R` `\x04\x82\x01R`\"`$\x82\x01R\x7FEther sent to non-payable functi`D\x82\x01\x90\x81Ra7\xB7`\xF1\x1B`d\x83\x01R`\x84\x82\xFD[P`\x046\x10a\0\x8EW`\x005`\xE0\x1C\x80c?\xB5\xC1\xCB\x14a\0\xF3W\x80c\x83\x81\xF5\x8A\x14a\x01\x08W\x80c\xD0\x9D\xE0\x8A\x14a\x01#W[`@QbF\x1B\xCD`\xE5\x1B\x81R` `\x04\x82\x01R`5`$\x82\x01R\x7FContract does not have fallback `D\x82\x01\x90\x81Rtnor receive functions`X\x1B`d\x83\x01R`\x84\x82\xFD[a\x01\x06a\x01\x016`\x04a\x01\xB7V[a\x01+V[\0[a\x01\x11`\0T\x81V[`@Q\x90\x81R` \x01`@Q\x80\x91\x03\x90\xF3[a\x01\x06a\x01fV[`\0\x81\x90U`@Q\x81\x81R\x7F\x16O{*\xB8\x03\t}\xAB^9\xF0m.O<=\xDC]Aq\xAB\xBD\xCC>vD;\x83Y\xC7\xF5\x90` \x01`@Q\x80\x91\x03\x90\xA1PV[`\0\x80T\x90\x80a\x01u\x83a\x02\x1BV[\x91\x90PUP\x7F\x16O{*\xB8\x03\t}\xAB^9\xF0m.O<=\xDC]Aq\xAB\xBD\xCC>vD;\x83Y\xC7\xF5`\0T`@Qa\x01\xAD\x91\x81R` \x01\x90V[`@Q\x80\x91\x03\x90\xA1V[`\0` \x82\x84\x03\x12\x15a\x02\x14W`@QbF\x1B\xCD`\xE5\x1B\x81R` `\x04\x82\x01R`\"`$\x82\x01R\x7FABI decoding: tuple data too sho`D\x82\x01Ra\x1C\x9D`\xF2\x1B`d\x82\x01R`\x84\x81\xFD[P5\x91\x90PV[`\0`\x01\x82\x01a\x02;WcNH{q`\xE0\x1B`\0R`\x11`\x04R`$`\0\xFD[P`\x01\x01\x90V";
     /// The bytecode of the contract.
-    pub static COUNTER_BYTECODE: ::ethers::core::types::Bytes = ::ethers::core::types::Bytes::from_static(
-        __BYTECODE,
-    );
+    pub static COUNTER_BYTECODE: ::ethers::core::types::Bytes =
+        ::ethers::core::types::Bytes::from_static(__BYTECODE);
     #[rustfmt::skip]
     const __DEPLOYED_BYTECODE: &[u8] = b"`\x80`@R4\x80\x15a\0]W`@QbF\x1B\xCD`\xE5\x1B\x81R` `\x04\x82\x01R`\"`$\x82\x01R\x7FEther sent to non-payable functi`D\x82\x01\x90\x81Ra7\xB7`\xF1\x1B`d\x83\x01R`\x84\x82\xFD[P`\x046\x10a\0\x8EW`\x005`\xE0\x1C\x80c?\xB5\xC1\xCB\x14a\0\xF3W\x80c\x83\x81\xF5\x8A\x14a\x01\x08W\x80c\xD0\x9D\xE0\x8A\x14a\x01#W[`@QbF\x1B\xCD`\xE5\x1B\x81R` `\x04\x82\x01R`5`$\x82\x01R\x7FContract does not have fallback `D\x82\x01\x90\x81Rtnor receive functions`X\x1B`d\x83\x01R`\x84\x82\xFD[a\x01\x06a\x01\x016`\x04a\x01\xB7V[a\x01+V[\0[a\x01\x11`\0T\x81V[`@Q\x90\x81R` \x01`@Q\x80\x91\x03\x90\xF3[a\x01\x06a\x01fV[`\0\x81\x90U`@Q\x81\x81R\x7F\x16O{*\xB8\x03\t}\xAB^9\xF0m.O<=\xDC]Aq\xAB\xBD\xCC>vD;\x83Y\xC7\xF5\x90` \x01`@Q\x80\x91\x03\x90\xA1PV[`\0\x80T\x90\x80a\x01u\x83a\x02\x1BV[\x91\x90PUP\x7F\x16O{*\xB8\x03\t}\xAB^9\xF0m.O<=\xDC]Aq\xAB\xBD\xCC>vD;\x83Y\xC7\xF5`\0T`@Qa\x01\xAD\x91\x81R` \x01\x90V[`@Q\x80\x91\x03\x90\xA1V[`\0` \x82\x84\x03\x12\x15a\x02\x14W`@QbF\x1B\xCD`\xE5\x1B\x81R` `\x04\x82\x01R`\"`$\x82\x01R\x7FABI decoding: tuple data too sho`D\x82\x01Ra\x1C\x9D`\xF2\x1B`d\x82\x01R`\x84\x81\xFD[P5\x91\x90PV[`\0`\x01\x82\x01a\x02;WcNH{q`\xE0\x1B`\0R`\x11`\x04R`$`\0\xFD[P`\x01\x01\x90V";
     /// The deployed bytecode of the contract.
-    pub static COUNTER_DEPLOYED_BYTECODE: ::ethers::core::types::Bytes = ::ethers::core::types::Bytes::from_static(
-        __DEPLOYED_BYTECODE,
-    );
+    pub static COUNTER_DEPLOYED_BYTECODE: ::ethers::core::types::Bytes =
+        ::ethers::core::types::Bytes::from_static(__DEPLOYED_BYTECODE);
     pub struct Counter<M>(::ethers::contract::Contract<M>);
     impl<M> ::core::clone::Clone for Counter<M> {
         fn clone(&self) -> Self {
@@ -137,38 +107,44 @@
     }
     impl<M> ::core::fmt::Debug for Counter<M> {
         fn fmt(&self, f: &mut ::core::fmt::Formatter<'_>) -> ::core::fmt::Result {
-            f.debug_tuple(::core::stringify!(Counter)).field(&self.address()).finish()
+            f.debug_tuple(::core::stringify!(Counter))
+                .field(&self.address())
+                .finish()
         }
     }
     impl<M: ::ethers::providers::Middleware> Counter<M> {
-        /// Creates a new contract instance with the specified `ethers` client at
-        /// `address`. The contract derefs to a `ethers::Contract` object.
+        /// Creates a new contract instance with the specified `ethers` client
+        /// at `address`. The contract derefs to a `ethers::Contract`
+        /// object.
         pub fn new<T: Into<::ethers::core::types::Address>>(
             address: T,
             client: ::std::sync::Arc<M>,
         ) -> Self {
-            Self(
-                ::ethers::contract::Contract::new(
-                    address.into(),
-                    COUNTER_ABI.clone(),
-                    client,
-                ),
-            )
-        }
-        /// Constructs the general purpose `Deployer` instance based on the provided constructor arguments and sends it.
-        /// Returns a new instance of a deployer that returns an instance of this contract after sending the transaction
+            Self(::ethers::contract::Contract::new(
+                address.into(),
+                COUNTER_ABI.clone(),
+                client,
+            ))
+        }
+        /// Constructs the general purpose `Deployer` instance based on the
+        /// provided constructor arguments and sends it. Returns a new
+        /// instance of a deployer that returns an instance of this contract
+        /// after sending the transaction
         ///
         /// Notes:
-        /// - If there are no constructor arguments, you should pass `()` as the argument.
+        /// - If there are no constructor arguments, you should pass `()` as the
+        ///   argument.
         /// - The default poll duration is 7 seconds.
         /// - The default number of confirmations is 1 block.
         ///
         ///
         /// # Example
         ///
-        /// Generate contract bindings with `abigen!` and deploy a new contract instance.
-        ///
-        /// *Note*: this requires a `bytecode` and `abi` object in the `greeter.json` artifact.
+        /// Generate contract bindings with `abigen!` and deploy a new contract
+        /// instance.
+        ///
+        /// *Note*: this requires a `bytecode` and `abi` object in the
+        /// `greeter.json` artifact.
         ///
         /// ```ignore
         /// # async fn deploy<M: ethers::providers::Middleware>(client: ::std::sync::Arc<M>) {
@@ -194,13 +170,13 @@
             let deployer = ::ethers::contract::ContractDeployer::new(deployer);
             Ok(deployer)
         }
-        ///Calls the contract's `increment` (0xd09de08a) function
+        /// Calls the contract's `increment` (0xd09de08a) function
         pub fn increment(&self) -> ::ethers::contract::builders::ContractCall<M, ()> {
             self.0
                 .method_hash([208, 157, 224, 138], ())
                 .expect("method not found (this should never happen)")
         }
-        ///Calls the contract's `number` (0x8381f58a) function
+        /// Calls the contract's `number` (0x8381f58a) function
         pub fn number(
             &self,
         ) -> ::ethers::contract::builders::ContractCall<M, ::ethers::core::types::U256> {
@@ -208,7 +184,7 @@
                 .method_hash([131, 129, 245, 138], ())
                 .expect("method not found (this should never happen)")
         }
-        ///Calls the contract's `setNumber` (0x3fb5c1cb) function
+        /// Calls the contract's `setNumber` (0x3fb5c1cb) function
         pub fn set_number(
             &self,
             new_number: ::ethers::core::types::U256,
@@ -217,7 +193,7 @@
                 .method_hash([63, 181, 193, 203], new_number)
                 .expect("method not found (this should never happen)")
         }
-        ///Gets the contract's `Update` event
+        /// Gets the contract's `Update` event
         pub fn update_filter(
             &self,
         ) -> ::ethers::contract::builders::Event<::std::sync::Arc<M>, M, UpdateFilter> {
@@ -227,11 +203,11 @@
         pub fn events(
             &self,
         ) -> ::ethers::contract::builders::Event<::std::sync::Arc<M>, M, UpdateFilter> {
-            self.0.event_with_filter(::core::default::Default::default())
-        }
-    }
-    impl<M: ::ethers::providers::Middleware> From<::ethers::contract::Contract<M>>
-    for Counter<M> {
+            self.0
+                .event_with_filter(::core::default::Default::default())
+        }
+    }
+    impl<M: ::ethers::providers::Middleware> From<::ethers::contract::Contract<M>> for Counter<M> {
         fn from(contract: ::ethers::contract::Contract<M>) -> Self {
             Self::new(contract.address(), contract.client())
         }
@@ -246,13 +222,14 @@
         Debug,
         PartialEq,
         Eq,
-        Hash
+        Hash,
     )]
     #[ethevent(name = "Update", abi = "Update(uint256)")]
     pub struct UpdateFilter {
         pub value: ::ethers::core::types::U256,
     }
-    ///Container type for all input parameters for the `increment` function with signature `increment()` and selector `0xd09de08a`
+    /// Container type for all input parameters for the `increment` function
+    /// with signature `increment()` and selector `0xd09de08a`
     #[derive(
         Clone,
         ::ethers::contract::EthCall,
@@ -263,11 +240,12 @@
         Debug,
         PartialEq,
         Eq,
-        Hash
+        Hash,
     )]
     #[ethcall(name = "increment", abi = "increment()")]
     pub struct IncrementCall;
-    ///Container type for all input parameters for the `number` function with signature `number()` and selector `0x8381f58a`
+    /// Container type for all input parameters for the `number` function with
+    /// signature `number()` and selector `0x8381f58a`
     #[derive(
         Clone,
         ::ethers::contract::EthCall,
@@ -278,11 +256,12 @@
         Debug,
         PartialEq,
         Eq,
-        Hash
+        Hash,
     )]
     #[ethcall(name = "number", abi = "number()")]
     pub struct NumberCall;
-    ///Container type for all input parameters for the `setNumber` function with signature `setNumber(uint256)` and selector `0x3fb5c1cb`
+    /// Container type for all input parameters for the `setNumber` function
+    /// with signature `setNumber(uint256)` and selector `0x3fb5c1cb`
     #[derive(
         Clone,
         ::ethers::contract::EthCall,
@@ -293,13 +272,13 @@
         Debug,
         PartialEq,
         Eq,
-        Hash
+        Hash,
     )]
     #[ethcall(name = "setNumber", abi = "setNumber(uint256)")]
     pub struct SetNumberCall {
         pub new_number: ::ethers::core::types::U256,
     }
-    ///Container type for all of the contract's call
+    /// Container type for all of the contract's call
     #[derive(
         Clone,
         ::ethers::contract::EthAbiType,
@@ -308,7 +287,7 @@
         Debug,
         PartialEq,
         Eq,
-        Hash
+        Hash,
     )]
     pub enum CounterCalls {
         Increment(IncrementCall),
@@ -320,19 +299,13 @@
             data: impl AsRef<[u8]>,
         ) -> ::core::result::Result<Self, ::ethers::core::abi::AbiError> {
             let data = data.as_ref();
-            if let Ok(decoded) = <IncrementCall as ::ethers::core::abi::AbiDecode>::decode(
-                data,
-            ) {
+            if let Ok(decoded) = <IncrementCall as ::ethers::core::abi::AbiDecode>::decode(data) {
                 return Ok(Self::Increment(decoded));
             }
-            if let Ok(decoded) = <NumberCall as ::ethers::core::abi::AbiDecode>::decode(
-                data,
-            ) {
+            if let Ok(decoded) = <NumberCall as ::ethers::core::abi::AbiDecode>::decode(data) {
                 return Ok(Self::Number(decoded));
             }
-            if let Ok(decoded) = <SetNumberCall as ::ethers::core::abi::AbiDecode>::decode(
-                data,
-            ) {
+            if let Ok(decoded) = <SetNumberCall as ::ethers::core::abi::AbiDecode>::decode(data) {
                 return Ok(Self::SetNumber(decoded));
             }
             Err(::ethers::core::abi::Error::InvalidData.into())
@@ -341,13 +314,9 @@
     impl ::ethers::core::abi::AbiEncode for CounterCalls {
         fn encode(self) -> Vec<u8> {
             match self {
-                Self::Increment(element) => {
-                    ::ethers::core::abi::AbiEncode::encode(element)
-                }
+                Self::Increment(element) => ::ethers::core::abi::AbiEncode::encode(element),
                 Self::Number(element) => ::ethers::core::abi::AbiEncode::encode(element),
-                Self::SetNumber(element) => {
-                    ::ethers::core::abi::AbiEncode::encode(element)
-                }
+                Self::SetNumber(element) => ::ethers::core::abi::AbiEncode::encode(element),
             }
         }
     }
@@ -375,7 +344,8 @@
             Self::SetNumber(value)
         }
     }
-    ///Container type for all return fields from the `number` function with signature `number()` and selector `0x8381f58a`
+    /// Container type for all return fields from the `number` function with
+    /// signature `number()` and selector `0x8381f58a`
     #[derive(
         Clone,
         ::ethers::contract::EthAbiType,
@@ -386,7 +356,7 @@
         Debug,
         PartialEq,
         Eq,
-        Hash
+        Hash,
     )]
     pub struct NumberReturn(pub ::ethers::core::types::U256);
 }