--- conflicted
+++ resolved
@@ -246,7 +246,6 @@
         }
     }
 
-<<<<<<< HEAD
     pub async fn run_parallel(
         &mut self,
         scenario: impl Scenario,
@@ -257,12 +256,6 @@
         self.instances = result.clone();
         let duration = start_time.elapsed();
         tracing::warn!("Simulation tasks finished in {:?}", duration);
-=======
-    pub async fn run_parallel(&mut self, scenario: impl Scenario) -> Result<Vec<()>, Error> {
-        let result = run_parallel(self.clone(), scenario).await;
-        let result = result?.join().unwrap().unwrap();
-        // self.instances = result.clone();
->>>>>>> 42951e79
         Ok(result)
     }
 
@@ -308,16 +301,11 @@
         let max_parallel = builder.config_builder.config.max_parallel;
         let errors = Arc::new(tokio::sync::Mutex::new(vec![] as Vec<Error>));
         let mut builder = builder.clone();
-<<<<<<< HEAD
         let semaphore = match max_parallel {
             Some(max) => Some(Arc::new(Semaphore::new(max))),
             None => None,
         };
         let res = rt.block_on(async {
-=======
-
-        rt.block_on(async {
->>>>>>> 42951e79
             let mut instances = builder.build(scenario).await;
             let mut handles = vec![];
             let i = instances.len();
@@ -333,14 +321,9 @@
 
             let mut snapshots = vec![];
             for handle in handles {
-<<<<<<< HEAD
                 let instance = handle.await???;
                 let snapshot = instance.stop()?;
                 snapshots.push(snapshot);
-=======
-                let instance = handle.await.await??;
-                snapshots.push(instance.stop()?);
->>>>>>> 42951e79
             }
 
             let mut errors = errors.lock().await;
@@ -349,7 +332,7 @@
             } else {
                 Ok(snapshots)
             }
-        })
+        });
     });
     Ok(slice)
 }
@@ -360,13 +343,7 @@
     errors: Arc<tokio::sync::Mutex<Vec<Error>>>,
 ) -> tokio::task::JoinHandle<Result<ArbiterInstance, Error>> {
     let errors_clone = errors.clone();
-<<<<<<< HEAD
     let handle = tokio::spawn(async move {
-=======
-    let semaphore_clone = semaphore.clone();
-
-    tokio::spawn(async move {
->>>>>>> 42951e79
         let mut instance = instance;
         instance.init().await.unwrap();
 
@@ -426,7 +403,7 @@
         instance.exit().await.unwrap();
 
         Ok(instance)
-    })
+    });
 }
 
 #[cfg(test)]
