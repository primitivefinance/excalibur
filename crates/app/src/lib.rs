#![feature(associated_type_defaults)]
#![feature(inherent_associated_types)]

use ethers::prelude::*;
use iced::{
    alignment, executor,
    theme::Palette,
    widget::{button, container, scrollable, text, Column, Container, Row, Text},
    window, Application, Command, Element, Length, Settings, Subscription, Theme,
};

mod app;
mod components;
mod loader;
mod logging;
mod middleware;
mod screens;
mod user;
mod view;

use std::sync::{Arc, Mutex};

use app::App;
use components::{system::ExcaliburTheme, *};
use loader::Loader;
use logging::tracer;
use screens::*;
use styles::*;
use user::*;

pub struct MVP {
    state: State,
    tracer: tracer::Tracer,
}

enum State {
    App(App),
    Loader(Loader),
}

#[derive(Debug)]
pub enum Message {
    Load(Box<loader::Message>),
    Update(Box<app::Message>),
    Quit,
}

#[derive(Debug, Clone, Copy)]
pub struct Flags {
    pub dev_mode: bool,
}

impl Application for MVP {
    type Message = Message;
    type Theme = Theme;
    type Executor = executor::Default;
    type Flags = Flags;

    fn new(flags: Flags) -> (MVP, Command<Message>) {
        let tracer = tracer::setup_with_channel();

        // Set the dev mode env variables based on the flag
        if flags.dev_mode {
            std::env::set_var("DEV_MODE", "true");
        }

        // 1. Initialize application with the Loader state and Message::Load.
        let (loader, command) = Loader::new(flags);
        let state = State::Loader(loader);

        (
            MVP { state, tracer },
            command.map(|msg| Message::Load(Box::new(msg))),
        )
    }

    fn title(&self) -> String {
        match &self.state {
            State::Loader(_) => String::from("Loading Excalibur"),
            State::App(_) => String::from("Excalibur"),
        }
    }

    fn update(&mut self, message: Message) -> Command<Message> {
        match (&mut self.state, message) {
            (_, Message::Quit) => {
                let state_cmd = match self.state {
                    State::App(ref mut app) => app.exit().map(|msg| Message::Update(Box::new(msg))),
                    _ => Command::none(),
                };

                Command::batch(vec![state_cmd, window::close()])
            }
            (State::Loader(l), Message::Load(msg)) => match *msg {
                // 3. Got the message from the loader we are ready to go!
                loader::Message::Ready(Ok((storage, chains, ledger, dev_client))) => {
                    // 4. Create our app and move to the app state.
                    let streams = app::Streams {
                        app_event_receiver: self.tracer.receiver.clone(),
                    };
                    let (app, command) = App::new(storage, chains, streams, ledger, dev_client);
                    self.state = State::App(app);

                    // 5. Get to the next branch.
                    command.map(|msg| Message::Update(Box::new(msg)))
                }
                loader::Message::Ready(Err(error_message)) => {
                    tracing::error!("Failed to load app: {}", error_message);
                    Command::none()
                }
                // 2. Loader emits the Load message, update the loader state.
                _ => l.update(*msg).map(|msg| Message::Load(Box::new(msg))),
            },
            (State::App(app), Message::Update(msg)) => {
                // 6. Arrived at main application loop.
                // note: application loop is by mapping the result of update with Update
                // message.
                app.update(*msg).map(|msg| Message::Update(Box::new(msg)))
            }
            _ => Command::none(),
        }
    }

    // View gets called before `perform` gets called in `new`, by the way.
    fn view(&self) -> Element<Self::Message> {
        match &self.state {
            State::Loader(loader) => loader.view().map(|msg| Message::Load(Box::new(msg))),
            State::App(app) => app.view().map(|msg| Message::Update(Box::new(msg))),
        }
    }

    #[allow(unreachable_patterns)]
    fn subscription(&self) -> Subscription<Message> {
        match &self.state {
            State::Loader(loader) => loader
                .subscription()
                .map(|msg| Message::Load(Box::new(msg))),
            State::App(app) => app.subscription().map(|msg| Message::Update(Box::new(msg))),
            _ => Subscription::none(),
        }
    }

    fn theme(&self) -> Theme {
        ExcaliburTheme::theme()
    }
}

<<<<<<< HEAD
pub fn run() -> iced::Result {
    let mut settings = Settings::with_flags(Flags);
    settings.window.icon = Some(logos::get_random_logo());
=======
pub fn run(dev_mode: bool) -> iced::Result {
    let mut settings = Settings::with_flags(Flags { dev_mode });
    settings.window.icon = Some(logos::excalibur_logo_2());
>>>>>>> cc2a1a23
    settings.antialiasing = true;
    MVP::run(settings)
}

pub fn custom_theme() -> iced::theme::Custom {
    iced::theme::Custom::new(Palette {
        background: iced::Color::BLACK.into(),
        primary: MINT_500.into(),
        text: PRIMARY_COLOR.into(),
        success: MINT_500.into(),
        danger: RED_400.into(),
    })
}<|MERGE_RESOLUTION|>--- conflicted
+++ resolved
@@ -145,15 +145,9 @@
     }
 }
 
-<<<<<<< HEAD
-pub fn run() -> iced::Result {
-    let mut settings = Settings::with_flags(Flags);
-    settings.window.icon = Some(logos::get_random_logo());
-=======
 pub fn run(dev_mode: bool) -> iced::Result {
     let mut settings = Settings::with_flags(Flags { dev_mode });
     settings.window.icon = Some(logos::excalibur_logo_2());
->>>>>>> cc2a1a23
     settings.antialiasing = true;
     MVP::run(settings)
 }
