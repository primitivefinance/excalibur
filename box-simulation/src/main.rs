<<<<<<< HEAD
use std::time::Instant;
=======
use std::sync::Arc;
>>>>>>> 69ca1abb

use anyhow::Result;
use arbiter_core::{
    bindings::liquid_exchange::LiquidExchange, environment::Environment, middleware::RevmMiddleware,
};
<<<<<<< HEAD
use bindings::atomic_arbitrage;
use ethers::types::{Address, U256};
use tokio::task::JoinHandle;
use tracing::event;
use tracing_subscriber;

use bindings::g3m::G3M;

mod settings;
mod setup;
mod utils;
use std::sync::Arc;
=======
use ethers::types::{Address, U256};

>>>>>>> 69ca1abb
mod agents;

/// The number 10^18.
pub const WAD: ethers::types::U256 = ethers::types::U256([10_u64.pow(18), 0, 0, 0]);

#[tokio::main]
async fn main() -> Result<()> {
    if std::env::var("RUST_LOG").is_err() {
        std::env::set_var("RUST_LOG", "warn");
    }
    tracing_subscriber::fmt()
        .with_max_level(tracing::Level::TRACE)
        .init();

    let start = Instant::now();

    let config = settings::params::SimulationConfig::new()?;

    println!("Config: {:#?}", config);

    Ok(())
}<|MERGE_RESOLUTION|>--- conflicted
+++ resolved
@@ -1,31 +1,17 @@
-<<<<<<< HEAD
 use std::time::Instant;
-=======
-use std::sync::Arc;
->>>>>>> 69ca1abb
 
 use anyhow::Result;
 use arbiter_core::{
     bindings::liquid_exchange::LiquidExchange, environment::Environment, middleware::RevmMiddleware,
 };
-<<<<<<< HEAD
-use bindings::atomic_arbitrage;
 use ethers::types::{Address, U256};
-use tokio::task::JoinHandle;
-use tracing::event;
-use tracing_subscriber;
 
-use bindings::g3m::G3M;
+use bindings::{atomic_arbitrage::AtomicArbitrage, g3m::G3M};
 
+mod agents;
 mod settings;
 mod setup;
 mod utils;
-use std::sync::Arc;
-=======
-use ethers::types::{Address, U256};
-
->>>>>>> 69ca1abb
-mod agents;
 
 /// The number 10^18.
 pub const WAD: ethers::types::U256 = ethers::types::U256([10_u64.pow(18), 0, 0, 0]);
