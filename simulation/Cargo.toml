[package]
name = "simulation"
version = "0.1.0"
edition = "2021"

[dependencies]
tokio.workspace = true
anyhow.workspace = true
tracing.workspace = true
thiserror.workspace = true
<<<<<<< HEAD
ethers.workspace = true
arbiter-core.workspace = true
async-trait.workspace = true
serde.workspace = true
serde_json.workspace = true
config.workspace = true
=======

# Specific to this lib
arbiter-core = { workspace = true }
ethers = { workspace = true }
serde = { workspace = true }
serde_json = { workspace = true }
config = "0.13.1"
async-trait = "0.1.73"
>>>>>>> f4479993
<|MERGE_RESOLUTION|>--- conflicted
+++ resolved
@@ -8,20 +8,9 @@
 anyhow.workspace = true
 tracing.workspace = true
 thiserror.workspace = true
-<<<<<<< HEAD
 ethers.workspace = true
 arbiter-core.workspace = true
 async-trait.workspace = true
 serde.workspace = true
 serde_json.workspace = true
-config.workspace = true
-=======
-
-# Specific to this lib
-arbiter-core = { workspace = true }
-ethers = { workspace = true }
-serde = { workspace = true }
-serde_json = { workspace = true }
-config = "0.13.1"
-async-trait = "0.1.73"
->>>>>>> f4479993
+config.workspace = true