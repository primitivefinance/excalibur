[package]
name = "simulation"
version = "0.1.0"
edition = "2021"

[dependencies]
tokio.workspace = true
anyhow.workspace = true
tracing.workspace = true
thiserror.workspace = true
ethers.workspace = true
arbiter-core.workspace = true
async-trait.workspace = true
serde.workspace = true
serde_json.workspace = true
config.workspace = true
linked-hash-map.workspace = true

unit-conversions = "0.1.13"
itertools = "0.12.0"
rand = "0.8.5"
<<<<<<< HEAD

RustQuant = { version = "0.0.37", features = ["seedable"] }
=======
linked-hash-map = "0.5.6"
RustQuant = { version = "0.0.38", features = ["seedable"] }
>>>>>>> 2f9d2788
<|MERGE_RESOLUTION|>--- conflicted
+++ resolved
@@ -19,10 +19,5 @@
 unit-conversions = "0.1.13"
 itertools = "0.12.0"
 rand = "0.8.5"
-<<<<<<< HEAD
-
-RustQuant = { version = "0.0.37", features = ["seedable"] }
-=======
 linked-hash-map = "0.5.6"
-RustQuant = { version = "0.0.38", features = ["seedable"] }
->>>>>>> 2f9d2788
+RustQuant = { version = "0.0.38", features = ["seedable"] }