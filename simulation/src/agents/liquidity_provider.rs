<<<<<<< HEAD
use super::{strategy::Strategy, token_admin::TokenAdmin, *};
=======
use super::{token_admin::TokenAdmin, *};

pub const INITIAL_BALANCE: (u64, u64) = (1_000_000, 100_000_000);
>>>>>>> 07d3dbad

#[derive(Clone)]
pub struct LiquidityProvider<S: Strategy> {
    pub client: Arc<RevmMiddleware>,
    pub strategy: S,
    pub initial_balances: (U256, U256),
}

impl<S: Strategy> LiquidityProvider<S> {
    pub async fn new(
        environment: &Environment,
        token_admin: &TokenAdmin,
        strategy_address: Address,
        config: &SimulationConfig,
    ) -> Result<Self> {
        let client = RevmMiddleware::new(environment, "liquidity_provider".into())?;
        let strategy: S = Strategy::new(strategy_address, client.clone());

        let arbx = ArbiterToken::new(token_admin.arbx.address(), client.clone());
        let arby = ArbiterToken::new(token_admin.arby.address(), client.clone());

        let initial_balances = strategy.get_lp_amounts(config).await;

        token_admin
            .mint(
                client.address(),
                parse_ether(initial_balances.0).unwrap(),
                parse_ether(initial_balances.1).unwrap(),
            )
            .await?;

        arbx.approve(strategy_address, U256::MAX).send().await?;
        arby.approve(strategy_address, U256::MAX).send().await?;

        Ok(Self {
            client,
            strategy,
            initial_balances,
        })
    }

<<<<<<< HEAD
    // TODO: This can be consolidated if we have a generalized way to deposit
    pub async fn add_liquidity(self) -> Result<()> {
=======
    pub async fn add_liquidity(self, config: &SimulationConfig) -> Result<()> {
        // Initial weight is set in the simulation config, but it can be overridden with
        // setWeightX() function.
        let weight_x = parse_ether(config.pool.weight_x).unwrap();
        let weight_y = parse_ether(1).unwrap().checked_sub(weight_x).unwrap();
        // Using the initial weight, initial price, and initial reserve x, we can
        // compute reserve y.
        let initial_price = config.trajectory.initial_price;
        let initial_reserve_x = parse_ether(INITIAL_BALANCE.0).unwrap();
        info!("initial_reserve_x: {}", initial_reserve_x);

        // p = (x / w_x) / (y / w_y)
        // y / w_y = (x / w_x) / p
        // y = (x / w_x) / p * w_y
        let one_ether = parse_ether(1).unwrap();
        let initial_reserve_y = initial_reserve_x
            .checked_mul(one_ether)
            .unwrap()
            .checked_div(weight_x)
            .unwrap()
            .checked_mul(one_ether)
            .unwrap()
            .checked_div(parse_ether(initial_price).unwrap())
            .unwrap()
            .checked_mul(weight_y)
            .unwrap()
            .checked_div(one_ether)
            .unwrap();

        // Get the parsed amounts for the portfolio deposit.
        let amounts = (initial_reserve_x, initial_reserve_y);
        println!(
            "amountx: {:?}",
            ethers::utils::format_ether(amounts.0)
                .parse::<f64>()
                .unwrap()
        );
        println!(
            "amounty: {:?}",
            ethers::utils::format_ether(amounts.1)
                .parse::<f64>()
                .unwrap()
        );

>>>>>>> 07d3dbad
        // Call init pool to setup the portfolio
        // Needs an amount of both tokens, the amounts can be anything but note that
        // they affect the spot price.
        self.strategy
            .init_pool(self.initial_balances.0, self.initial_balances.1)
            .await?;
        Ok(())
    }
}<|MERGE_RESOLUTION|>--- conflicted
+++ resolved
@@ -1,10 +1,4 @@
-<<<<<<< HEAD
 use super::{strategy::Strategy, token_admin::TokenAdmin, *};
-=======
-use super::{token_admin::TokenAdmin, *};
-
-pub const INITIAL_BALANCE: (u64, u64) = (1_000_000, 100_000_000);
->>>>>>> 07d3dbad
 
 #[derive(Clone)]
 pub struct LiquidityProvider<S: Strategy> {
@@ -46,61 +40,8 @@
         })
     }
 
-<<<<<<< HEAD
     // TODO: This can be consolidated if we have a generalized way to deposit
     pub async fn add_liquidity(self) -> Result<()> {
-=======
-    pub async fn add_liquidity(self, config: &SimulationConfig) -> Result<()> {
-        // Initial weight is set in the simulation config, but it can be overridden with
-        // setWeightX() function.
-        let weight_x = parse_ether(config.pool.weight_x).unwrap();
-        let weight_y = parse_ether(1).unwrap().checked_sub(weight_x).unwrap();
-        // Using the initial weight, initial price, and initial reserve x, we can
-        // compute reserve y.
-        let initial_price = config.trajectory.initial_price;
-        let initial_reserve_x = parse_ether(INITIAL_BALANCE.0).unwrap();
-        info!("initial_reserve_x: {}", initial_reserve_x);
-
-        // p = (x / w_x) / (y / w_y)
-        // y / w_y = (x / w_x) / p
-        // y = (x / w_x) / p * w_y
-        let one_ether = parse_ether(1).unwrap();
-        let initial_reserve_y = initial_reserve_x
-            .checked_mul(one_ether)
-            .unwrap()
-            .checked_div(weight_x)
-            .unwrap()
-            .checked_mul(one_ether)
-            .unwrap()
-            .checked_div(parse_ether(initial_price).unwrap())
-            .unwrap()
-            .checked_mul(weight_y)
-            .unwrap()
-            .checked_div(one_ether)
-            .unwrap();
-
-        // Get the parsed amounts for the portfolio deposit.
-        let amounts = (initial_reserve_x, initial_reserve_y);
-        println!(
-            "amountx: {:?}",
-            ethers::utils::format_ether(amounts.0)
-                .parse::<f64>()
-                .unwrap()
-        );
-        println!(
-            "amounty: {:?}",
-            ethers::utils::format_ether(amounts.1)
-                .parse::<f64>()
-                .unwrap()
-        );
-
->>>>>>> 07d3dbad
-        // Call init pool to setup the portfolio
-        // Needs an amount of both tokens, the amounts can be anything but note that
-        // they affect the spot price.
-        self.strategy
-            .init_pool(self.initial_balances.0, self.initial_balances.1)
-            .await?;
-        Ok(())
+        todo!();
     }
 }