use super::*;
use crate::{
    agents::{
        arbitrageur::Arbitrageur, block_admin::BlockAdmin, liquidity_provider::LiquidityProvider,
        price_changer::PriceChanger, token_admin::TokenAdmin, weight_changer::WeightChanger,
    },
    settings::SimulationConfig,
};
use arbiter_core::environment::builder::BlockSettings;

pub async fn run(config_path: &str) -> Result<()> {
    let config = SimulationConfig::new(config_path)?;

    let env = EnvironmentBuilder::new()
        .block_settings(BlockSettings::UserControlled)
        .build();
    let mut block_admin = BlockAdmin::new(&env, &config).await?;

    let token_admin = TokenAdmin::new(&env).await?;
    let mut price_changer = PriceChanger::new(&env, &token_admin, &config).await?;
    let mut weight_changer = WeightChanger::new(
        &env,
        &config,
        price_changer.liquid_exchange.address(),
        token_admin.arbx.address(),
        token_admin.arby.address(),
    )
    .await?;
    let lp = LiquidityProvider::<G3M<RevmMiddleware>>::new(
        &env,
        &token_admin,
        weight_changer.g3m.address(),
        &config,
    )
    .await?;
    let arbitrageur = Arbitrageur::<G3M<RevmMiddleware>>::new(
        &env,
        &token_admin,
        weight_changer.lex.address(),
        weight_changer.g3m.address(),
    )
    .await?;

<<<<<<< HEAD
    lp.add_liquidity().await?;
=======
    lp.add_liquidity(&config).await?;
    block_admin.update_block()?;
    weight_changer.init().await?;
>>>>>>> 07d3dbad

    // have the loop iterate blcoks and block timestamps
    // draw random # from poisson distribution which determines how long we wait for
    // price to change loop that causes price change -> arbitrageur -> check if
    // weightchanger needs to run

    EventLogger::builder()
        .path("./analysis/test_data")
        .add(price_changer.liquid_exchange.events(), "lex")
        .add(weight_changer.g3m.events(), "g3m")
        .run()?;

    for index in 0..config.trajectory.num_steps {
        println!("index: {}", index);
        let init_price = weight_changer.g3m.get_spot_price().call().await?;
        price_changer.update_price().await?;
        arbitrageur.step().await?;
        let new_price = weight_changer.g3m.get_spot_price().call().await?;
        block_admin.update_block()?;
        weight_changer.step().await?;
    }

    Ok(())
}<|MERGE_RESOLUTION|>--- conflicted
+++ resolved
@@ -41,13 +41,9 @@
     )
     .await?;
 
-<<<<<<< HEAD
     lp.add_liquidity().await?;
-=======
-    lp.add_liquidity(&config).await?;
     block_admin.update_block()?;
     weight_changer.init().await?;
->>>>>>> 07d3dbad
 
     // have the loop iterate blcoks and block timestamps
     // draw random # from poisson distribution which determines how long we wait for
