use super::{errors::SimulationError, *};
use crate::{
    agents::{
        arbitrageur::Arbitrageur, liquidity_provider::LiquidityProvider,
        price_changer::PriceChanger, token_admin::TokenAdmin, weight_changer::WeightChanger,
    },
    settings::SimulationConfig,
};

<<<<<<< HEAD
pub async fn run(config_path: &str) -> Result<()> {
    let config = SimulationConfig::new(config_path)?;

    let env = EnvironmentBuilder::new().build();

    let token_admin = TokenAdmin::new(&env).await?;
    let mut price_changer = PriceChanger::new(&env, &token_admin, &config).await?;

    let lp = LiquidityProvider::new(&env, &token_admin, weight_changer.g3m.address()).await?;
    let arbitrageur = Arbitrageur::<G3M<RevmMiddleware>>::new(
        &env,
        &token_admin,
        weight_changer.lex.address(),
        lp.rmm.address(),
    )
    .await?;

    lp.add_liquidity(&config).await?;

    // have the loop iterate blocks and block timestamps
    // draw random # from poisson distribution which determines how long we wait for
    // price to change loop that causes price change -> arbitrageur -> check if
    // weightchanger needs to run

    EventLogger::builder()
        .add(price_changer.liquid_exchange.events(), "lex")
        .add(token_admin.arbx.events(), "arbx")
        .add(token_admin.arby.events(), "arby")
        .add(weight_changer.g3m.events(), "g3m")
        .run()?;

    for index in 0..config.trajectory.num_steps {
        println!("index: {}", index);
        let init_price = weight_changer.g3m.get_spot_price().call().await?;
        println!(
            "init price: {}",
            format_ether(init_price).parse::<f64>().unwrap()
        );
        price_changer.update_price().await?;
        arbitrageur.step().await?;
        let new_price = weight_changer.g3m.get_spot_price().call().await?;
        println!(
            "new price: {}",
            format_ether(new_price).parse::<f64>().unwrap()
        );
    }

    Ok(())
=======
pub async fn setup(config: SimulationConfig<Fixed>) -> Result<Simulation, SimulationError> {
    todo!();
>>>>>>> 55b6b38c
}<|MERGE_RESOLUTION|>--- conflicted
+++ resolved
@@ -7,57 +7,6 @@
     settings::SimulationConfig,
 };
 
-<<<<<<< HEAD
-pub async fn run(config_path: &str) -> Result<()> {
-    let config = SimulationConfig::new(config_path)?;
-
-    let env = EnvironmentBuilder::new().build();
-
-    let token_admin = TokenAdmin::new(&env).await?;
-    let mut price_changer = PriceChanger::new(&env, &token_admin, &config).await?;
-
-    let lp = LiquidityProvider::new(&env, &token_admin, weight_changer.g3m.address()).await?;
-    let arbitrageur = Arbitrageur::<G3M<RevmMiddleware>>::new(
-        &env,
-        &token_admin,
-        weight_changer.lex.address(),
-        lp.rmm.address(),
-    )
-    .await?;
-
-    lp.add_liquidity(&config).await?;
-
-    // have the loop iterate blocks and block timestamps
-    // draw random # from poisson distribution which determines how long we wait for
-    // price to change loop that causes price change -> arbitrageur -> check if
-    // weightchanger needs to run
-
-    EventLogger::builder()
-        .add(price_changer.liquid_exchange.events(), "lex")
-        .add(token_admin.arbx.events(), "arbx")
-        .add(token_admin.arby.events(), "arby")
-        .add(weight_changer.g3m.events(), "g3m")
-        .run()?;
-
-    for index in 0..config.trajectory.num_steps {
-        println!("index: {}", index);
-        let init_price = weight_changer.g3m.get_spot_price().call().await?;
-        println!(
-            "init price: {}",
-            format_ether(init_price).parse::<f64>().unwrap()
-        );
-        price_changer.update_price().await?;
-        arbitrageur.step().await?;
-        let new_price = weight_changer.g3m.get_spot_price().call().await?;
-        println!(
-            "new price: {}",
-            format_ether(new_price).parse::<f64>().unwrap()
-        );
-    }
-
-    Ok(())
-=======
 pub async fn setup(config: SimulationConfig<Fixed>) -> Result<Simulation, SimulationError> {
     todo!();
->>>>>>> 55b6b38c
 }