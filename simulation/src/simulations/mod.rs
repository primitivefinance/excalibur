use std::{env, path::Path};

use serde_json::error;
use tokio::runtime::Runtime;

use self::errors::SimulationError;
use super::*;
use crate::{
    agents::{Agent, Agents},
    settings::parameters::Single,
};

pub mod dynamic_weights;
pub mod errors;
pub mod stable_portfolio;
use settings::parameters::Parameterized;
use tokio::runtime::Builder;

pub struct Simulation {
    pub agents: Agents,
    pub steps: usize,
    environment: Environment,
}

#[derive(Copy, Clone, Debug, Serialize, Deserialize, PartialEq, Eq)]
pub enum SimulationType {
    DynamicWeights,
    StablePortfolio,
}

impl SimulationType {
    async fn run(config: SimulationConfig<Single>) -> Result<(), SimulationError> {
        let simulation = match config.simulation {
            SimulationType::DynamicWeights => dynamic_weights::setup(config.clone()).await?,
            SimulationType::StablePortfolio => stable_portfolio::setup(config.clone()).await?,
        };
        match looper(simulation.agents, simulation.steps).await {
            Ok(_) => {
                simulation.environment.stop();
                Ok(())
            }
            Err(e) => {
                let metadata = format!("{}", config.output_directory);
                let error_string = format!("Error in simulation `{:?}`: {:?}", metadata, e);
                error!(error_string);
                simulation.environment.stop();
                Err(SimulationError::GenericError(error_string))
            }
        }
    }
}

use tokio::sync::Semaphore;

pub fn batch(config_path: &str) -> Result<()> {
    let cwd = env::current_dir().unwrap();
    let path = Path::new(cwd.to_str().unwrap());
    let path = path.join(config_path);
    println!("path: {:?}", path);
    let config = SimulationConfig::new(config_path)?;

    let direct_configs: Vec<SimulationConfig<Single>> = config.clone().into();
    warn!("Running {} simulations", direct_configs.len());

    // Create a multi-threaded runtime
    let rt = Builder::new_multi_thread().build()?;

    // Create a semaphore with a given number of permits
    let semaphore = config
        .max_parallel
        .map(|max_parallel| Arc::new(Semaphore::new(max_parallel)));

    rt.block_on(async {
        let mut handles = vec![];
        let errors = Arc::new(tokio::sync::Mutex::new(vec![]));

        for config in direct_configs {
            let errors_clone = errors.clone();
            let semaphore_clone = semaphore.clone();
            handles.push(tokio::spawn(async move {
                // Acquire a permit inside the spawned task
                let permit = if let Some(ref semaphore_clone) = semaphore_clone {
                    // Acquire a permit outside the spawned task
                    let permit = semaphore_clone.acquire().await.unwrap();
                    Some(permit)
                } else {
                    None
                };

                warn!("Running simulation with config: {:?}", config);
                let result = SimulationType::run(config).await;
                match result {
                    Err(e) => {
                        let mut errors_clone_lock = errors_clone.lock().await;
                        errors_clone_lock.push(e);
                        // Drop the permit when the simulation is done.
                        drop(permit);
                    }
                    Ok(_) => {
                        drop(permit);
                    }
                }
            }));
        }

        for handle in handles {
            handle.await?;
            warn!("Simulation complete");
        }

        let output_dir_path =
            std::path::Path::new(std::env::current_dir().unwrap().to_str().unwrap())
                .join(&config.output_directory)
                .to_str()
                .unwrap()
                .to_string();
        std::fs::create_dir_all(output_dir_path)?;
        let error_path = config.output_directory.clone() + "/errors.json";
        serde_json::to_writer(
            std::fs::File::create(error_path).unwrap(),
            &*errors.lock().await,
        );

        Ok(())
    })
}

pub async fn looper(mut agents: Agents, steps: usize) -> Result<()> {
    info!("Entering startup loop for agents.");

    for agent in agents.iter_mut() {
        agent.startup().await?;
    }

    for index in 0..steps {
        debug!("Entering priority loop for index: {}", index);
        for agent in agents.iter_mut() {
            agent.priority_step().await?;
        }

        debug!("Entering core loop for index: {}", index);
        for agent in agents.iter_mut() {
            agent.step().await?;
        }
    }

    Ok(())
<<<<<<< HEAD
=======
}

#[cfg(test)]
mod tests {
    use std::{env, io::Read, path::Path};

    use super::*;

    #[test]
    fn static_output() {
        let config_path = Path::new(env::current_dir().unwrap().to_str().unwrap())
            .join("configs/test/static.toml");
        batch(config_path.to_str().unwrap()).unwrap();
        let path = Path::new(env::current_dir().unwrap().to_str().unwrap())
            .join("test_static")
            .join("gbm_drift=0.1_vol=0.35")
            .join("trajectory=0.json");
        println!("path: {:?}", path);
        let mut file = std::fs::File::open(path).unwrap();
        let mut contents = vec![];
        file.read_to_end(&mut contents).unwrap();
        assert!(!contents.is_empty());
        std::fs::remove_dir_all("test_static").unwrap();
    }

    #[test]
    fn sweep_output() {
        let config_path = Path::new(env::current_dir().unwrap().to_str().unwrap())
            .join("configs/test/sweep.toml");
        batch(config_path.to_str().unwrap()).unwrap();

        for drift in [-1, 1] {
            for vol in [0, 1] {
                for trajectory in [0, 1] {
                    let str = format!(
                        "test_sweep/gbm_drift={}_vol={}/trajectory={}.json",
                        drift, vol, trajectory
                    );
                    let path = Path::new(env::current_dir().unwrap().to_str().unwrap()).join(str);
                    println!("path: {:?}", path);
                    let mut file = std::fs::File::open(path).unwrap();
                    let mut contents = vec![];
                    file.read_to_end(&mut contents).unwrap();
                    assert!(!contents.is_empty());
                }
            }
        }

        // std::fs::remove_dir_all("test_sweep").unwrap();
    }
>>>>>>> 3094bc78
}<|MERGE_RESOLUTION|>--- conflicted
+++ resolved
@@ -145,57 +145,4 @@
     }
 
     Ok(())
-<<<<<<< HEAD
-=======
-}
-
-#[cfg(test)]
-mod tests {
-    use std::{env, io::Read, path::Path};
-
-    use super::*;
-
-    #[test]
-    fn static_output() {
-        let config_path = Path::new(env::current_dir().unwrap().to_str().unwrap())
-            .join("configs/test/static.toml");
-        batch(config_path.to_str().unwrap()).unwrap();
-        let path = Path::new(env::current_dir().unwrap().to_str().unwrap())
-            .join("test_static")
-            .join("gbm_drift=0.1_vol=0.35")
-            .join("trajectory=0.json");
-        println!("path: {:?}", path);
-        let mut file = std::fs::File::open(path).unwrap();
-        let mut contents = vec![];
-        file.read_to_end(&mut contents).unwrap();
-        assert!(!contents.is_empty());
-        std::fs::remove_dir_all("test_static").unwrap();
-    }
-
-    #[test]
-    fn sweep_output() {
-        let config_path = Path::new(env::current_dir().unwrap().to_str().unwrap())
-            .join("configs/test/sweep.toml");
-        batch(config_path.to_str().unwrap()).unwrap();
-
-        for drift in [-1, 1] {
-            for vol in [0, 1] {
-                for trajectory in [0, 1] {
-                    let str = format!(
-                        "test_sweep/gbm_drift={}_vol={}/trajectory={}.json",
-                        drift, vol, trajectory
-                    );
-                    let path = Path::new(env::current_dir().unwrap().to_str().unwrap()).join(str);
-                    println!("path: {:?}", path);
-                    let mut file = std::fs::File::open(path).unwrap();
-                    let mut contents = vec![];
-                    file.read_to_end(&mut contents).unwrap();
-                    assert!(!contents.is_empty());
-                }
-            }
-        }
-
-        // std::fs::remove_dir_all("test_sweep").unwrap();
-    }
->>>>>>> 3094bc78
 }