on: [push]

name: Solidity

jobs:
  check:
    name: Forge Test
    runs-on: ubuntu-latest
    steps:
      - uses: actions/checkout@v3
        with:
          submodules: recursive

      - name: Install Foundry
        uses: foundry-rs/foundry-toolchain@v1

      - name: Run tests
<<<<<<< HEAD
        run: forge test -vvv
        env:
          MAINNET_RPC_URL: ${{ secrets.MAINNET_RPC_URL }}
=======
        run: forge test --via-ir -vvv
>>>>>>> 9bb90d45

      - name: Run snapshot
        run: forge snapshot<|MERGE_RESOLUTION|>--- conflicted
+++ resolved
@@ -15,13 +15,9 @@
         uses: foundry-rs/foundry-toolchain@v1
 
       - name: Run tests
-<<<<<<< HEAD
-        run: forge test -vvv
+        run: forge test --via-ir -vvv
         env:
           MAINNET_RPC_URL: ${{ secrets.MAINNET_RPC_URL }}
-=======
-        run: forge test --via-ir -vvv
->>>>>>> 9bb90d45
 
       - name: Run snapshot
         run: forge snapshot