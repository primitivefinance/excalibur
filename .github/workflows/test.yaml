name: test

on: push

jobs:
  test:
    name: test
    runs-on: ubuntu-latest
    steps:
      - uses: actions/checkout@v3

      - uses: actions/checkout@v3
        with:
          submodules: recursive

      - name: Install rust toolchain
        uses: actions-rs/toolchain@v1
        with:
          toolchain: 1.73.0
          override: true

      - name: Install Foundry
        uses: foundry-rs/foundry-toolchain@v1
        with:
          version: nightly

<<<<<<< HEAD
=======
      - name: Install arbiter
        run: cargo install arbiter

      - name: Generate Bindings
        run: arbiter bind

      - name: List directory structure
        run: ls -R

      - name: Move Bindings
        run: |
          mkdir -p ./simulation/src/bindings
          mv ./src/src/bindings/* ./simulation/src/bindings/


>>>>>>> a6a7cf2f
      - name: test
        run: cargo test --workspace --exclude bindings<|MERGE_RESOLUTION|>--- conflicted
+++ resolved
@@ -24,8 +24,6 @@
         with:
           version: nightly
 
-<<<<<<< HEAD
-=======
       - name: Install arbiter
         run: cargo install arbiter
 
@@ -41,6 +39,5 @@
           mv ./src/src/bindings/* ./simulation/src/bindings/
 
 
->>>>>>> a6a7cf2f
       - name: test
         run: cargo test --workspace --exclude bindings